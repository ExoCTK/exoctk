--- conflicted
+++ resolved
@@ -282,7 +282,6 @@
         
         """
         # See if the model with the desired parameters is witin the grid
-<<<<<<< HEAD
         in_grid = all([(Teff>=min(self.Teff_vals))&
                        (Teff<=max(self.Teff_vals))&
                        (logg>=min(self.logg_vals))&
@@ -290,15 +289,6 @@
                        (FeH>=min(self.FeH_vals))&
                        (FeH<=max(self.FeH_vals))])
                        
-=======
-        in_grid = all([(Teff>=self.Teff_rng[0])&
-                       (Teff<=self.Teff_rng[-1])&
-                       (logg>=self.logg_rng[0])&
-                       (logg<=self.logg_rng[-1])&
-                       (FeH>=self.FeH_rng[0])&
-                       (FeH<=self.FeH_rng[-1])])
-        
->>>>>>> debb7d6e
         if in_grid:
             
             # See if the model with the desired parameters is a true grid point
@@ -1071,14 +1061,9 @@
         The n-values to the left and right of 'points' in 'axes'
     """
     results = []
-<<<<<<< HEAD
-    if not isinstance(axes,list):
-        axes = [axes]
-=======
     if not isinstance(axes, list):
         axes = [axes]
     if isinstance(points, (int,float)):
->>>>>>> debb7d6e
         points = [points]
         
     for i,(axis,point) in enumerate(zip(axes,points)):
