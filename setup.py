--- conflicted
+++ resolved
@@ -27,12 +27,8 @@
             'numpydoc',
             'pandas',
             'paramiko',
-<<<<<<< HEAD
-            'platon',
+            'platon<=4.0',
             'pymultinest',
-=======
-            'platon<=4.0',
->>>>>>> 3895cd91
             'pysiaf',
             'pysynphot',
             'pytest',
