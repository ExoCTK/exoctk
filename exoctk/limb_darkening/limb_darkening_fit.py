--- conflicted
+++ resolved
@@ -5,10 +5,7 @@
 spectra
 """
 
-<<<<<<< HEAD
-=======
 from copy import copy
->>>>>>> 2eabf2a8
 import inspect
 import os
 import warnings
@@ -28,10 +25,7 @@
 
 from .. import modelgrid
 from .. import utils
-<<<<<<< HEAD
-=======
 from . import spam
->>>>>>> 2eabf2a8
 
 rc('font', **{'family': 'sans-serif', 'sans-serif': ['Helvetica'], 'size': 16})
 rc('text', usetex=True)
@@ -160,13 +154,10 @@
         dtypes = ['|S20', float, float, float, '|S20', '|S20', '|S20', object, object, object, np.float16, np.float16, np.float16, object, object, np.float16, object, object, np.float16, object, object, object, '|S20']
         self.results = at.Table(names=columns, dtype=dtypes)
 
-<<<<<<< HEAD
-=======
         # Table for spam results
         self.spam_results = None
 
         # Colors for plotting
->>>>>>> 2eabf2a8
         self.ld_color = {'quadratic': 'blue', '4-parameter': 'red', 'exponential': 'green', 'linear': 'orange', 'square-root': 'cyan', '3-parameter': 'magenta', 'logarithmic': 'pink'}
 
         self.count = 1
@@ -301,11 +292,7 @@
         # mean_i[mean_i == 0] = np.nan
 
         # Calculate limb darkening, I[mu]/I[1] vs. mu
-<<<<<<< HEAD
-        ld = mean_i / mean_i[:, np.where(mu == max(mu))].squeeze(axis=-1)
-=======
         ld = mean_i / mean_i[:, np.where(mu == np.nanmax(mu))].squeeze(axis=-1)
->>>>>>> 2eabf2a8
 
         # Rescale mu values to make f(mu=0)=ld_min
         # for the case where spherical models extend beyond limb
@@ -387,11 +374,7 @@
                 result = {i: j for i, j in result.items() if i in self.results.colnames}
                 self.results.add_row(result)
 
-<<<<<<< HEAD
             except ValueError:
-                print("Could not calculate coefficients at {}".format(wave_eff))
-=======
-            except IndexError:#ValueError:
                 print("Could not calculate coefficients at {}".format(wave_eff))
 
     def get_model(self, teff, logg, feh):
@@ -424,7 +407,6 @@
             print("Saving model '{}'".format(params))
 
         return model
->>>>>>> 2eabf2a8
 
     def plot(self, fig=None, show=False, **kwargs):
         """Plot the LDCs
@@ -577,9 +559,6 @@
         results = self.results[keep_cols]
 
         # Save to file
-<<<<<<< HEAD
-        ii.write(results, filepath, format='fixed_width_two_line')
-=======
         ii.write(results, filepath, format='fixed_width_two_line')
 
     def spam(self, planet_name=None, planet_data=None, profiles=['quadratic'], **kwargs):
@@ -637,5 +616,4 @@
 
         else:
 
-            print("Limb darkening coefficients must first be calculated using the 4-parameter profile to get SPAM coefficient transformations.")
->>>>>>> 2eabf2a8
+            print("Limb darkening coefficients must first be calculated using the 4-parameter profile to get SPAM coefficient transformations.")