#!/usr/bin/python
# -*- coding: latin-1 -*-
"""
A module to calculate limb darkening coefficients from a grid of model
spectra
"""

from copy import copy
import inspect
import os
import warnings

from astropy.io import ascii as ii
import astropy.table as at
from astropy.utils.exceptions import AstropyWarning
import bokeh.plotting as bkp
from bokeh.models import Range1d
from bokeh.models.widgets import Panel, Tabs
import matplotlib
import matplotlib.pyplot as plt
from matplotlib import rc
import numpy as np
from scipy.optimize import curve_fit
from svo_filters import svo

from .. import modelgrid
from .. import utils
from . import spam

rc('font', **{'family': 'sans-serif', 'sans-serif': ['Helvetica'], 'size': 16})
rc('text', usetex=True)

warnings.simplefilter('ignore', category=AstropyWarning)
warnings.simplefilter('ignore', category=FutureWarning)


def ld_profile(name='quadratic', latex=False):
    """
    Define the function to fit the limb darkening profile

    Reference:
        https://www.cfa.harvard.edu/~lkreidberg/batman/
        tutorial.html#limb-darkening-options

    Parameters
    ----------
    name: str
        The name of the limb darkening profile function to use,
        including 'linear', 'quadratic', 'square-root',
        'logarithmic', 'exponential', '3-parameter', and '4-parameter'
    latex: bool
        Return the function as a LaTeX formatted string

    Returns
    -------
    function, str
        The corresponding function for the given profile

    """
    # Supported profiles a la BATMAN
    names = ['linear', 'quadratic', 'square-root', 'logarithmic', 'exponential', '3-parameter', '4-parameter']

    # Check that the profile is supported
    if name in names:

        # Linear
        if name == 'linear':
            def profile(m, c1):
                return 1. - c1 * (1. - m)

        # Quadratic
        if name == 'quadratic':
            def profile(m, c1, c2):
                return 1. - c1 * (1. - m) - c2 * (1. - m)**2

        # Square-root
        if name == 'square-root':
            def profile(m, c1, c2):
                return 1. - c1 * (1. - m) - c2 * (1. - np.sqrt(m))

        # Logarithmic
        if name == 'logarithmic':
            def profile(m, c1, c2):
                return 1. - c1 * (1. - m) - c2 * m * np.log(m)

        # Exponential
        if name == 'exponential':
            def profile(m, c1, c2):
                return 1. - c1 * (1. - m) - c2 / (1. - np.e**m)

        # 3-parameter
        if name == '3-parameter':
            def profile(m, c1, c2, c3):
                return 1. - c1 * (1. - m) - c2 * (1. - m**1.5) - c3 * (1. - m**2)

        # 4-parameter
        if name == '4-parameter':
            def profile(m, c1, c2, c3, c4):
                return 1. - c1 * (1. - m**0.5) - c2 * (1. - m) - c3 * (1. - m**1.5) - c4 * (1. - m**2)

        if latex:
            profile = inspect.getsource(profile).replace('\n', '')
            profile = profile.replace('\\', '').split('return ')[1]

            for i, j in [('**', '^'), ('m', '\mu'), (' ', ''), ('np.', '\\'), ('0.5', '{0.5}'), ('1.5', '{1.5}')]:
                profile = profile.replace(i, j)

        return profile

    else:
        print("'{}' is not a supported profile. Try".format(name), names)
        return


class LDC:
    """A class to hold all the LDCs you want to run

    Example
    -------
    from exoctk.limb_darkening import limb_darkening_fit as lf
    from svo_filters import Filter
    ld = lf.LDC(model_grid='ACES')
    bp = Filter('WFC3_IR.G141', n_bins=5)
    ld.calculate(4000, 4.5, 0.0, 'quadratic', bandpass=bp)
    ld.calculate(4000, 4.5, 0.0, '4-parameter', bandpass=bp)
    ld.spam(planet_name='WASP-12b', profiles=['quadratic', 'logarithmic'])
    ld.plot_tabs(show=True)
    """
    def __init__(self, model_grid='ACES'):
        """Initialize an LDC object

        Parameters
        ----------
        model_grid: exoctk.modelgrid.ModelGrid
            The grid of synthetic spectra from which the coefficients
            will be calculated
        """
        # Try ACES or ATLAS
        if model_grid == 'ACES':
            model_grid = modelgrid.ACES(resolution=700)
        if model_grid == 'ATLAS9':
            model_grid = modelgrid.ATLAS9(resolution=700)

        # Make sure it's a ModelGrid object
        if not isinstance(model_grid, modelgrid.ModelGrid):
            raise TypeError("'model_grid' must be a exoctk.modelgrid.ModelGrid object.")

        # Load the model grid
        self.model_grid = model_grid

        # Table for results
        columns = ['name', 'Teff', 'logg', 'FeH', 'profile', 'filter', 'models', 'coeffs', 'errors', 'wave', 'wave_min', 'wave_eff', 'wave_max', 'scaled_mu', 'raw_mu', 'mu_min', 'scaled_ld', 'raw_ld', 'ld_min', 'ldfunc', 'flux', 'bandpass', 'color']
        dtypes = ['|S20', float, float, float, '|S20', '|S20', '|S20', object, object, object, np.float16, np.float16, np.float16, object, object, np.float16, object, object, np.float16, object, object, object, '|S20']
        self.results = at.Table(names=columns, dtype=dtypes)

<<<<<<< HEAD
        # Table for spam results
        self.spam_results = None

        # Colors for plotting
        self.ld_color = {'quadratic': 'blue', '4-parameter': 'red', 'exponential': 'green', 'linear': 'orange', 'square-root': 'cyan', '3-parameter': 'magenta', 'logarithmic': 'pink', 'uniform': 'purple'}
=======
        self.ld_color = {'quadratic': 'blue', '4-parameter': 'red', 'exponential': 'green', 'linear': 'orange', 'square-root': 'cyan', '3-parameter': 'magenta', 'logarithmic': 'pink'}
>>>>>>> 1d0ad978

        self.count = 1

    @staticmethod
    def bootstrap_errors(mu_vals, func, coeffs, errors, n_samples=1000):
        """
        Bootstrapping LDC errors

        Parameters
        ----------
        mu_vals: sequence
            The mu values
        func: callable
            The LD profile function
        coeffs: sequence
            The coefficients
        errors: sequence
            The errors on each coeff
        n_samples: int
            The number of samples

        Returns
        -------
        tuple
            The lower and upper errors
        """
        # Generate n_samples
        vals = []
        for n in range(n_samples):
            co = np.random.normal(coeffs, errors)
            vals.append(func(mu_vals, *co))

        # r = np.array(list(zip(*vals)))
        dn_err = np.min(np.asarray(vals), axis=0)
        up_err = np.max(np.asarray(vals), axis=0)

        return dn_err, up_err

    def calculate(self, Teff, logg, FeH, profile, mu_min=0.05, ld_min=0.01,
                  bandpass=None, name=None, color=None, **kwargs):
        """
        Calculates the limb darkening coefficients for a given synthetic
        spectrum. If the model grid does not contain a spectrum of the
        given parameters, the grid is interpolated to those parameters.

        Reference for limb-darkening laws:
        http://www.astro.ex.ac.uk/people/sing/David_Sing/Limb_Darkening.html

        Parameters
        ----------
        Teff: int
            The effective temperature of the model
        logg: float
            The logarithm of the surface gravity
        FeH: float
            The logarithm of the metallicity
        profile: str
            The name of the limb darkening profile function to use,
            including 'linear', 'quadratic', 'square-root',
            'logarithmic', 'exponential', and '4-parameter'
        mu_min: float
            The minimum mu value to consider
        ld_min: float
            The minimum limb darkening value to consider
        bandpass: svo_filters.svo.Filter() (optional)
            The photometric filter through which the limb darkening
            is to be calculated
        name: str (optional)
            A name for the calculation
        color: str (optional)
            A color for the plotted result
        """
        # Define the limb darkening profile function
        ldfunc = ld_profile(profile)

        if not ldfunc:
            raise ValueError("No such LD profile:", profile)

        # Get the grid point
        grid_point = self.model_grid.get(Teff, logg, FeH)

        # Retrieve the wavelength, flux, mu, and effective radius
        wave = grid_point.get('wave')
        flux = grid_point.get('flux')
        mu = grid_point.get('mu').squeeze()

        # Use tophat oif no bandpass
        if bandpass is None:
            units = self.model_grid.wave_units
            bandpass = svo.Filter('tophat', wave_min=np.min(wave) * units, wave_max=np.max(wave) * units)

        # Check if a bandpass is provided
        if not isinstance(bandpass, svo.Filter):
            raise TypeError("Invalid bandpass of type", type(bandpass))

        # # Make sure the bandpass has coverage
        # bp_min = bandpass.wave_min.value
        # bp_max = bandpass.wave_max.value
        # mg_min = self.model_grid.wave_rng[0].value
        # mg_max = self.model_grid.wave_rng[-1].value
        # if bp_min < mg_min or bp_max > mg_max:
        #     raise ValueError('Bandpass {} not covered by model grid of\
        #                       wavelength range {}'.format(bandpass.filterID,
        #                                                   self.model_grid
        #                                                       .wave_rng))

        # Apply the filter
        try:
            flux, _ = bandpass.apply([wave, flux])  # Sometimes this returns a tuple
        except ValueError:
            flux = bandpass.apply([wave, flux])  # Sometimes it returns one value

        # Make rsr curve 3 dimensions if there is only one
        # wavelength bin, then get wavelength only
        bp = bandpass.rsr
        if bp.ndim == 2:
            bp = bp[None, :]
        wave = bp[:, 0, :]

        # Calculate mean intensity vs. mu
        wave = wave[None, :] if wave.ndim == 1 else wave
        flux = flux[None, :] if flux.ndim == 2 else flux
        mean_i = np.nanmean(flux, axis=-1)
        mean_i[mean_i == 0] = np.nan

        # Calculate limb darkening, I[mu]/I[1] vs. mu
        ld = mean_i / mean_i[:, np.where(mu == max(mu))].squeeze(axis=-1)

        # Rescale mu values to make f(mu=0)=ld_min
        # for the case where spherical models extend beyond limb
        ld_avg = np.nanmean(ld, axis=0)
        muz = np.interp(ld_min, ld_avg, mu) if any(ld_avg < ld_min) else 0
        mu = (mu - muz) / (1 - muz)

        # Trim to useful mu range
        imu, = np.where(mu > mu_min)
        scaled_mu, scaled_ld = mu[imu], ld[:, imu]

        # Get effective wavelengths
        wave_effs = np.mean(bandpass.wave, axis=1)

        # Fit limb darkening coefficients for each wavelength bin
        for n, ldarr in enumerate(scaled_ld):

            # Get effective wavelength of bin
            wave_eff = wave_effs[n]

            try:

                # Fit polynomial to data
                coeffs, cov = curve_fit(ldfunc, scaled_mu, ldarr, method='lm')

                # Calculate errors from covariance matrix diagonal
                errs = np.sqrt(np.diag(cov))

                # Make a dictionary or the results
                result = {}

                # Check the count
                result['name'] = name or 'Calculation {}'.format(self.count)
                self.count += 1

                if bandpass.wave.shape[0] == len(scaled_ld) and name is None:
                    result['name'] = '{:.3f}'.format(wave_eff)

                # Set a color if possible
                result['color'] = color or self.ld_color[profile]

                # Add the results
                result['Teff'] = Teff
                result['logg'] = logg
                result['FeH'] = FeH
                result['filter'] = bandpass.filterID
                result['models'] = self.model_grid.path
                result['raw_mu'] = mu
                result['raw_ld'] = ld[n]
                result['scaled_mu'] = scaled_mu
                result['scaled_ld'] = ldarr
                result['flux'] = flux[n]
                result['wave'] = wave[n]
                result['mu_min'] = mu_min
                result['bandpass'] = bandpass
                result['ldfunc'] = ldfunc
                result['coeffs'] = coeffs
                result['errors'] = errs
                result['profile'] = profile
                result['n_bins'] = bandpass.n_bins
                result['pixels_per_bin'] = bandpass.pixels_per_bin
                result['wave_min'] = wave[n, 0].round(5)
                result['wave_eff'] = wave_eff
                result['wave_max'] = wave[n, -1].round(5)

                # Add the coeffs
                for n, (coeff, err) in enumerate(zip(coeffs, errs)):
                    cname = 'c{}'.format(n + 1)
                    ename = 'e{}'.format(n + 1)
                    result[cname] = coeff.round(3)
                    result[ename] = err.round(3)

                    # Add the coefficient column to the table if not present
                    if cname not in self.results.colnames:
                        self.results[cname] = [np.nan] * len(self.results)
                        self.results[ename] = [np.nan] * len(self.results)

                # Add the new row to the table
                result = {i: j for i, j in result.items() if i in self.results.colnames}
                self.results.add_row(result)

            except ValueError:
                print("Could not calculate coefficients at {}".format(wave_eff))

    def plot(self, fig=None, show=False, **kwargs):
        """Plot the LDCs

        Parameters
        ----------
        fig: matplotlib.pyplot.figure, bokeh.plotting.figure (optional)
            An existing figure to plot on
        show: bool
            Show the figure
        """
        # Separate plotting kwargs from parameter kwargs
        pwargs = {i: j for i, j in kwargs.items() if i in self.results.columns}
        kwargs = {i: j for i, j in kwargs.items() if i not in pwargs.keys()}

        # Filter the table by given kwargs
        table = utils.filter_table(self.results, **pwargs)

        for row in table:

            # Set color and label for plot
            color = row['color']
            label = row['name']

            # Generate smooth curve
            ldfunc = row['ldfunc']
            mu_vals = np.linspace(0, 1, 1000)
            ld_vals = ldfunc(mu_vals, *row['coeffs'])

            # Generate smooth errors
            dn_err, up_err = self.bootstrap_errors(mu_vals, ldfunc, row['coeffs'], row['errors'])

            # Matplotlib fig by default
            if fig is None:
                fig = bkp.figure()

            # Add fits to matplotlib
            if isinstance(fig, matplotlib.figure.Figure):

                # Make axes
                ax = fig.add_subplot(111)

                # Plot the fitted points
                ax.errorbar(row['raw_mu'], row['raw_ld'], c='k', ls='None', marker='o', markeredgecolor='k', markerfacecolor='None')

                # Plot the mu cutoff
                ax.axvline(row['mu_min'], color='0.5', ls=':')

                # Draw the curve and error
                ax.plot(mu_vals, ld_vals, color=color, label=label, **kwargs)
                ax.fill_between(mu_vals, dn_err, up_err, color=color, alpha=0.1)
                ax.set_ylim(0, 1)
                ax.set_xlim(0, 1)

            # Or to bokeh!
            else:

                # Set the plot elements
                fig.x_range = Range1d(0, 1)
                fig.y_range = Range1d(0, 1)
                fig.xaxis.axis_label = 'mu'
                fig.yaxis.axis_label = 'Normalized Intensity'
                fig.legend.location = "bottom_right"

                # Plot the fitted points
                fig.circle(row['raw_mu'], row['raw_ld'], fill_color='black')

                # Plot the mu cutoff
                fig.line([row['mu_min']] * 2, [0, 1], legend_label='cutoff', line_color='#6b6ecf', line_dash='dotted')

                # Draw the curve and error
                fig.line(mu_vals, ld_vals, line_color=color, legend_label=label, **kwargs)
                vals = np.append(mu_vals, mu_vals[::-1])
                evals = np.append(dn_err, up_err[::-1])
                fig.patch(vals, evals, color=color, fill_alpha=0.2, line_alpha=0)

        if show:
            if isinstance(fig, matplotlib.figure.Figure):
                plt.xlabel('$\mu$')
                plt.ylabel('$I(\mu)/I(\mu = 1)$')
                plt.legend(loc=0, frameon=False)
                plt.show()
            else:
                bkp.show(fig)

        else:
            return fig

    def plot_tabs(self, show=False, **kwargs):
        """Plot the LDCs in a tabbed figure

        Parameters
        ----------
        fig: matplotlib.pyplot.figure, bokeh.plotting.figure (optional)
            An existing figure to plot on
        show: bool
            Show the figure
        """
        # Change names to reflect ld profile
        old_names = self.results['name']
        for n, row in enumerate(self.results):
            self.results[n]['name'] = row['profile']

        # Draw a figure for each wavelength bin
        tabs = []
        for wav in np.unique(self.results['wave_eff']):

            # Plot it
            TOOLS = 'box_zoom, box_select, crosshair, reset, hover'
            fig = bkp.figure(tools=TOOLS, x_range=Range1d(0, 1), y_range=Range1d(0, 1), plot_width=800, plot_height=400)
            self.plot(wave_eff=wav, fig=fig)

            # Plot formatting
            fig.legend.location = 'bottom_right'
            fig.xaxis.axis_label = 'mu'
            fig.yaxis.axis_label = 'Intensity'

            tabs.append(Panel(child=fig, title=str(wav)))

        # Make the final tabbed figure
        final = Tabs(tabs=tabs)

        # Put the names back
        self.results['name'] = old_names

        if show:
            bkp.show(final)
        else:
            return final

    def save(self, filepath):
        """
        Save the LDC results to file

        Parameters
        ----------
        filepath: str
            The complete filepath to save the results to
        """
        # Make sure it is a string
        if not isinstance(filepath, str):
            raise TypeError("{}: Expecting a string for 'filepath' argument".format(type(filepath)))

        # Make sure it's a valid path
        if not os.path.exists(os.path.dirname(filepath)):
            raise ValueError("{}: Not a valid path")

        # Copy the results table
        keep_cols = ['Teff', 'logg', 'FeH', 'profile', 'filter', 'models', 'wave_min', 'wave_eff', 'wave_max', 'c1', 'e1', 'c2', 'e2', 'c3', 'e3', 'c4', 'e4']
        results = self.results[keep_cols]

        # Save to file
        ii.write(results, filepath, format='fixed_width_two_line')

    def spam(self, planet_name=None, planet_data=None, profiles=['quadratic'], **kwargs):
        """
        Calculates SPAM coefficients by transforming non-linear coefficients

        Parameters
        ----------
        planet_name: string
            The name of the input planet (e.g., 'WASP-19b'); this will be used to query the planet properties from MAST.
        planet_data: dict
            Dictionary containing the planet properties. Must include 'transit_duration', 'orbital_period' (days), 'Rp/Rs', 'a/Rs', 'inclination' (degrees), 'eccentricity' and 'omega' (degrees)
        profiles: sequence
            The profiles to calculate, ['quadratic', 'logarithmic', 'square-root']
        """
        # Profiles supported by SPAM transformation code
        spam_supported = ['quadratic', 'square-root', 'logarithmic']

        if not all([profile in spam_supported for profile in profiles]):
            raise ValueError("{}: Supported profiles include {}".format(profiles, spam_supported))

        # Require 4-parameter calculation
        if '4-parameter' in self.results['profile']:

            # For each desired profile...
            for profile in profiles:

                # Rows of non-linear calculations
                nonlin = copy(self.results[self.results['profile'] == '4-parameter'])

                # Update profile
                nonlin['profile'] = profile

                # ...and for each wavelength channel...
                for row in nonlin:

                    # Calculate SPAM coefficients
                    (c1, c2), properties = spam.transform_coefficients(row['c1'], row['c2'], row['c3'], row['c4'], ld_law=profile, planet_name=planet_name, planet_data=planet_data, **kwargs)
                    row['c1'], row['c2'] = c1.round(3), c2.round(3)

                # Remove unused columns
                omit_cols = ['c3', 'c4', 'e1', 'e2', 'e3', 'e4']
                nonlin = nonlin[[col for col in nonlin.columns if col not in omit_cols]]

                # Add planet properties to table
                planet_properties = ['transit_duration', 'orbital_period', 'Rp/Rs', 'a/Rs', 'inclination', 'eccentricity', 'omega']
                for prop in planet_properties:
                    nonlin.add_column([round(properties[prop], 4)] * len(nonlin), name=prop)

                # Add the results to the spam table
                if self.spam_results is None:
                    self.spam_results = nonlin
                else:
                    self.spam_results = at.vstack([self.spam_results, nonlin])

        else:

            print("Limb darkening coefficients must first be calculated using the 4-parameter profile to get SPAM coefficient transformations.")
<|MERGE_RESOLUTION|>--- conflicted
+++ resolved
@@ -153,15 +153,11 @@
         dtypes = ['|S20', float, float, float, '|S20', '|S20', '|S20', object, object, object, np.float16, np.float16, np.float16, object, object, np.float16, object, object, np.float16, object, object, object, '|S20']
         self.results = at.Table(names=columns, dtype=dtypes)
 
-<<<<<<< HEAD
         # Table for spam results
         self.spam_results = None
 
         # Colors for plotting
-        self.ld_color = {'quadratic': 'blue', '4-parameter': 'red', 'exponential': 'green', 'linear': 'orange', 'square-root': 'cyan', '3-parameter': 'magenta', 'logarithmic': 'pink', 'uniform': 'purple'}
-=======
         self.ld_color = {'quadratic': 'blue', '4-parameter': 'red', 'exponential': 'green', 'linear': 'orange', 'square-root': 'cyan', '3-parameter': 'magenta', 'logarithmic': 'pink'}
->>>>>>> 1d0ad978
 
         self.count = 1
 
