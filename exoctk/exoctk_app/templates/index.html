--- conflicted
+++ resolved
@@ -57,15 +57,6 @@
 
                 <div class="form-group col-sm-12">
 
-<<<<<<< HEAD
-<!--                    <div class="col-sm-6">-->
-<!--                        <h3>Light Curve Fitting</h3>-->
-<!--                        <span id="helpBlock" class="help-block">Tools to fit the parameters of derived light curves.</span>-->
-<!--                        <a class="btn btn-primary" href="./lightcurve_fitting">Light Curve Fitting</a>-->
-<!--                    </div>-->
-
-=======
->>>>>>> b2a58377
                     <div class="col-sm-6">
                         <h3>Data Reduction</h3>
                         <span id="helpBlock" class="help-block">A variety of data reduction tools.</span>
