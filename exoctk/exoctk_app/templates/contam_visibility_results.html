{% extends "base.html" %}

{% block content %}

    <body>
        {{ vis_js|indent(4)|safe }}
        {{ vis_css|indent(4)|safe }}
        {{ vis_script|safe }}
        {{ contam_js|indent(4)|safe }}
        {{ contam_css|indent(4)|safe }}
        {{ contam_script|safe }}

    	<h1>Contamination & Visibility Calculator</h1>
        <br>


    	<p>This tool is designed for the slitless observation modes of all JWST instruments.
    	For slitless observations, the spectrum of a target star may be contaminated by partlially overlapping spectra of
    	nearby stars. For a given target this contamination depends on the
    	position angle (PA) at which the observations are taken. This tool simulates NIRISS SOSS, NIRCam GTS, and MIRI LRS observations of a
    	given target and produces an estimate of the level of contamination as a function of the PA of the
    	observation; it may be used to plan observations at the optimal PA. The tool also computes the JWST
    	accessibility windows of the target, along with the corresponding accessible PAs for the chosen instrument/observation mode.
    	</p>
        <p>Note: The field stars used for this analysis are retrieved from the 2MASS point source catalogue. Contamination from stars missing from the 2MASS PSC is thus not modelled; this may be important for faint targets.</p>

<<<<<<< HEAD
    	{% if contamVars['visPA'] ==  True %}
            <hr>
    		<h3>Target Visibility</h3>
    		{{ vis_plot | safe }}
            <br><br>
    		<p>Figure explication:</p>
    		<ul>
    			<li>The solid line indicates the Nominal Aperture PA (of the instrument) as a function of the calendar date.</li>
    			<li>The shaded region indicates the range of PAs accessible after rolling the telescope.</li>
    			<li>On dates where there is no curve, the target is inaccessible.</li>
          <li>Note that it is possible for the Minimum Aperture PA to be larger than the Maximum Aperture PA if the maximum boresight roll takes the Maximum Aperture PA beyond 360 degrees.</li>
    			<li>The downloadable CSV file provides the same information (and more) in table format with columns:
            <p>
              Minimum V3 PA, Maximum V3 PA, Minimum Aperture PA, Maximum Aperture PA, Nominal Aperture PA, Gregorian Calendar Date, and Modified Julian Date.
            </p>
          </li>
    		</ul>
=======
        <hr>
		<h3>Target Visibility</h3>
		{{ vis_plot | safe }}
        <br><br>
		<p>Figure explication:</p>
		<ul>
			<li>The solid line indicates the nominal Aperture PA as a function of the calendar date.</li>
			<li>The shaded region indicates the range of PAs accessible after rolling the telescope.</li>
			<li>On dates where there is no curve, the target is inaccessible.</li>
			<li>The TXT file provides the same information in table format with columns:
        <p>
          V3 PA, Nominal Aperture PA, Minimum Aperture PA, Maximum Aperture PA, and Calendar Date.
        </p>
      </li>
		</ul>
>>>>>>> f2059b2e


    	{% if contam_plot %}
            <hr>
    		<h3>Target Contamination</h3>
            <!-- <p><img src="data:image/png;base64,{{ contam_plot | safe }}" alt="contam" width='1000px'></p> -->
            {{ contam_plot | safe }}
            <br>
            <div style="width:162px; height:22px; text-align:center;">
            log(contam. level)
            </div>
            <div style="border:1px solid black; width:162px; height:22px;">
                <div style="border:none; width:20px; height:20px; background-color:#ffffff; float:left;"></div>
                <div style="border:none; width:20px; height:20px; background-color:#e6e079; float:left;"></div>
                <div style="border:none; width:20px; height:20px; background-color:#e5ac2d; float:left;"></div>
                <div style="border:none; width:20px; height:20px; background-color:#ef6425; float:left;"></div>
                <div style="border:none; width:20px; height:20px; background-color:#c23a5b; float:left;"></div>
                <div style="border:none; width:20px; height:20px; background-color:#6230a9; float:left;"></div>
                <div style="border:none; width:20px; height:20px; background-color:#2d2a86; float:left;"></div>
                <div style="border:none; width:20px; height:20px; background-color:#000000; float:left;"></div>
            </div>
            <div style="width:162px; height:22px; text-align:center;">
-4&nbsp;&nbsp;&nbsp;&nbsp;&nbsp;&nbsp;-3&nbsp;&nbsp;&nbsp;&nbsp;&nbsp;&nbsp;-2&nbsp;&nbsp;&nbsp;&nbsp;&nbsp;&nbsp;-1&nbsp;&nbsp;&nbsp;&nbsp;&nbsp;&nbsp;0</div>
            <div style="width:162px; height:22px; text-align:center;">
good&nbsp;&nbsp;&nbsp;&nbsp;&nbsp;&nbsp;&nbsp;&nbsp;&nbsp;&nbsp;&nbsp;&nbsp;&nbsp;&nbsp;&nbsp;&nbsp;&nbsp;&nbsp;&nbsp;&nbsp;&nbsp;&nbsp;&nbsp;&nbsp;&nbsp;&nbsp;&nbsp;&nbsp;&nbsp;bad</div>
            <br><br>
    		<p>Figure explication:</p>
    		<ul>
    			<li>The two panels on the right are for the order 1 spectrum, while the two panels on the left are for the order 2 spectrum.</li>
    			<li>In the middle two panels, the color scale encodes the level of contamination of the target spectrum by the surrounding field stars (scale shown below plot). The contamination level is defined as the ratio of the extracted flux coming from all field stars over the extracted flux coming from the target star, using the proper extraction weighing function for the target trace.</li>
    			<li>The two panels at the end summarize the middle two panels by showing for each order the fraction of all spectral channels that are contaminated at a level of at least 0.01 (green) or 0.001 (blue).</li>
    			<li>The semi-transparent regions are the PAs that are inaccessible at the target RA & DEC.</li>
    			<li>The top two panels show the locations of various spectral features.</li>
    		</ul>

    	{% endif %}

    	<br>

   	<form action="/contam_visibility">
    		<p><input class="btn btn-success" type = "submit" value = "Try Another Target"></p>
    	</form>
      <form action="/visib_result" method="post">
          <input type="hidden" name="data_file" value="{{ vis_table }}" />
          <input class="btn btn-success" type='submit' value='Download CSV File'></p>
      <form action="/visib_result" method="post">
          <input type="hidden" name="targetname" value="{{ tname }}" />
          <input type="hidden" name="instrumentname" value="{{ iname }}" />
      </form>
    </body>

{% endblock %}<|MERGE_RESOLUTION|>--- conflicted
+++ resolved
@@ -24,8 +24,7 @@
     	</p>
         <p>Note: The field stars used for this analysis are retrieved from the 2MASS point source catalogue. Contamination from stars missing from the 2MASS PSC is thus not modelled; this may be important for faint targets.</p>
 
-<<<<<<< HEAD
-    	{% if contamVars['visPA'] ==  True %}
+	
             <hr>
     		<h3>Target Visibility</h3>
     		{{ vis_plot | safe }}
@@ -42,23 +41,7 @@
             </p>
           </li>
     		</ul>
-=======
-        <hr>
-		<h3>Target Visibility</h3>
-		{{ vis_plot | safe }}
-        <br><br>
-		<p>Figure explication:</p>
-		<ul>
-			<li>The solid line indicates the nominal Aperture PA as a function of the calendar date.</li>
-			<li>The shaded region indicates the range of PAs accessible after rolling the telescope.</li>
-			<li>On dates where there is no curve, the target is inaccessible.</li>
-			<li>The TXT file provides the same information in table format with columns:
-        <p>
-          V3 PA, Nominal Aperture PA, Minimum Aperture PA, Maximum Aperture PA, and Calendar Date.
-        </p>
-      </li>
-		</ul>
->>>>>>> f2059b2e
+
 
 
     	{% if contam_plot %}
