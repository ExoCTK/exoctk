--- conflicted
+++ resolved
@@ -180,7 +180,7 @@
                 <div class='form-group'>
                     <label class="col-sm-2 control-label">Choose One or More Limb Darkening Profiles</label>
                     <div class="col-sm-10">
-<<<<<<< HEAD
+
                         
                         
                         <div class="input-group">
@@ -218,7 +218,7 @@
                           <div class="input-group-addon" style='width:120px'>\([\text{Fe}/\text{H}]\)</div>
                           <input id='feh' type="text" class='form-control' name="feh" size="10" rows="1" value="{{limbVars.get('feh', 0.0)}}" placeholder="-0.5 - 0.5"/>
                           <div class="input-group-addon" style='width:60px'>dex</div>
-=======
+
                         <div>
                             {% for box in form.profiles %}
                                 <div class='radio'>
@@ -229,10 +229,10 @@
                                     {% endif %}
                                 </div>
                             {% endfor %}
->>>>>>> cf4ca303
-                        </div>
-                        <br>
-<<<<<<< HEAD
+
+                        </div>
+                        <br>
+
 
                         <div class="input-group">
                           <div class="input-group-addon" style='width:120px'>Minimum \(\mu\)</div>
@@ -244,11 +244,11 @@
                         <br>
 
                         <a href="{{limbVars.get('target_url')}}">Visit ExoMAST for more Information on this target.</a>
-=======
+
                         {% for error in form.profiles.errors %}
                         <span style="color: red;">{{ error }}</span>
                         {% endfor %}
->>>>>>> cf4ca303
+
                     </div>
                 </div>
                 
