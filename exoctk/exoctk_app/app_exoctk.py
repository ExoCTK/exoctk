--- conflicted
+++ resolved
@@ -823,7 +823,6 @@
     # Extract transit type:
     transit_type = form.transit_type.data.lower().split()[0]
     if form.validate_on_submit() and form.calculate_submit.data:
-<<<<<<< HEAD
         if transit_type == 'primary':
             minphase, maxphase = phase_overlap_constraint(target_name=form.targname.data,
                                                           period=form.orbital_period.data, 
@@ -841,12 +840,6 @@
                 minphase,maxphase = np.nan, np.nan
         else:
             minphase,maxphase = np.nan, np.nan
-=======
-        minphase, maxphase = phase_overlap_constraint(target_name=form.targname.data,
-                                                      period=form.orbital_period.data,
-                                                      obs_duration=form.observation_duration.data,
-                                                      window_size=form.window_size.data)
->>>>>>> e7cee511
         form.minimum_phase.data = minphase
         form.maximum_phase.data = maxphase
     """    
