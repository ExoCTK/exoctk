from functools import wraps
import io
import json
import os
from pkg_resources import resource_filename

from astropy.coordinates import SkyCoord
import astropy.table as at
from astropy.time import Time
import astropy.units as u
from bokeh.embed import components
from bokeh.resources import INLINE
import flask
from flask import Flask, make_response, render_template, Response, request, send_file
import form_validation as fv
import numpy as np

from exoctk import log_exoctk
from exoctk.contam_visibility import visibilityPA as vpa
from exoctk.contam_visibility import field_simulator as fs
from exoctk.contam_visibility import contamination_figure as cf
from exoctk.contam_visibility.miniTools import contamVerify
from exoctk.forward_models.forward_models import fortney_grid, generic_grid
from exoctk.groups_integrations.groups_integrations import perform_calculation
from exoctk.limb_darkening import limb_darkening_fit as lf
from exoctk.limb_darkening import spam
from exoctk.modelgrid import ModelGrid
from exoctk.phase_constraint_overlap.phase_constraint_overlap import phase_overlap_constraint, calculate_pre_duration
from exoctk.throughputs import Throughput
from exoctk.utils import filter_table, get_env_variables, get_target_data, get_canonical_name

# FLASK SET UP
app_exoctk = Flask(__name__)

# define the cache config keys, remember that it can be done in a settings file
app_exoctk.config['CACHE_TYPE'] = 'null'
app_exoctk.config['SECRET_KEY'] = 'Thisisasecret!'

# Load the database to log all form submissions
if get_env_variables()['exoctklog_dir'] is None:
    DBPATH = ':memory:'
else:
    DBPATH = os.path.realpath(os.path.join(get_env_variables()['exoctklog_dir'], 'exoctk_log.db'))
    if not os.path.isfile(DBPATH):
        log_exoctk.create_db(DBPATH)
try:
    DB = log_exoctk.load_db(DBPATH)
except IOError:
    DB = None


def _param_fort_validation(args):
    """Validates the input parameters for the forward models

    Returns
    -------
    input_args : dict
        Dictionary with the input parameters for the forward models.
    """

    temp = args.get('ptemp', 1000)
    chem = args.get('pchem', 'noTiO')
    cloud = args.get('cloud', '0')
    pmass = args.get('pmass', '1.5')
    m_unit = args.get('m_unit', 'M_jup')
    reference_radius = args.get('refrad', 1)
    r_unit = args.get('r_unit', 'R_jup')
    rstar = args.get('rstar', 1)
    rstar_unit = args.get('rstar_unit', 'R_sun')

    input_args = {'temp': temp, 'chem': chem, 'cloud': cloud, 'pmass': pmass,
                  'm_unit': m_unit, 'reference_radius': reference_radius,
                  'r_unit': r_unit, 'rstar': rstar, 'rstar_unit': rstar_unit}

    return input_args


@app_exoctk.route('/atmospheric_retrievals')
def atmospheric_retrievals():
    """A landing page for the atmospheric_retrievals tools"""

    return render_template('atmospheric_retrievals.html')


def authenticate():
    """Sends a 401 response that enables basic auth"""

    return Response('Could not verify your access level for that URL.\n'
                    'You have to login with proper credentials', 401,
                    {'WWW-Authenticate': 'Basic realm="Login Required"'})


def check_auth(username, password):
    """This function is called to check if a username password
    combination is valid

    Parameters
    ----------
    username: str
        The username
    password: str
        The password
    """

    return username == 'admin' and password == 'secret'


@app_exoctk.route('/contam_visibility', methods=['GET', 'POST'])
def contam_visibility():
    """The contamination and visibility form page

    Returns
    -------
    ``flask.render_template`` obj
        The rendered template for the contamination and visibility page.
    """

    # Load default form
    form = fv.ContamVisForm()
    form.calculate_contam_submit.disabled = False

    if request.method == 'GET':

        # http://0.0.0.0:5000/contam_visibility?ra=24.354208334287005&dec=-45.677930555343636&target=WASP-18%20b
        target_name = request.args.get('target')
        form.targname.data = target_name

        ra = request.args.get('ra')
        form.ra.data = ra

        dec = request.args.get('dec')
        form.dec.data = dec

        return render_template('contam_visibility.html', form=form)

    # Reload page with stellar data from ExoMAST
    if form.resolve_submit.data:

        if form.targname.data.strip() != '':

            # Resolve the target in exoMAST
            try:
                form.targname.data = get_canonical_name(form.targname.data)
                data, url = get_target_data(form.targname.data)

                # Update the coordinates
                ra_deg = data.get('RA')
                dec_deg = data.get('DEC')

                # Set the form values
                form.ra.data = ra_deg
                form.dec.data = dec_deg
                form.target_url.data = url

            except Exception:
                form.target_url.data = ''
                form.targname.errors = ["Sorry, could not resolve '{}' in exoMAST.".format(form.targname.data)]

        # Send it back to the main page
        return render_template('contam_visibility.html', form=form)

    # Reload page with appropriate mode data
    if form.mode_submit.data:

        # Update the button
        if ('NIRCam' in form.inst.data) or (form.inst.data == 'MIRI') or (form.inst.data == 'NIRSpec'):
            form.calculate_contam_submit.disabled = True
        else:
            form.calculate_contam_submit.disabled = False

        # Send it back to the main page
        return render_template('contam_visibility.html', form=form)

    if form.validate_on_submit() and (form.calculate_submit.data or form.calculate_contam_submit.data):

        try:

            # Log the form inputs
            log_exoctk.log_form_input(request.form, 'contam_visibility', DB)

            # Make plot
            title = form.targname.data or ', '.join([str(form.ra.data), str(form.dec.data)])
            pG, pB, dates, vis_plot, table, badPAs = vpa.using_gtvt(str(form.ra.data),
                                                                    str(form.dec.data),
                                                                    form.inst.data.split(' ')[0],
                                                                    targetName=str(title))

            # Make output table
            fh = io.StringIO()
            table.write(fh, format='csv', delimiter=',')
            visib_table = fh.getvalue()

            # Get scripts
            vis_js = INLINE.render_js()
            vis_css = INLINE.render_css()
            vis_script, vis_div = components(vis_plot)

            # Contamination plot too
            if form.calculate_contam_submit.data:

                # First convert ra and dec to HH:MM:SS
                ra_deg, dec_deg = float(form.ra.data), float(form.dec.data)
                sc = SkyCoord(ra_deg, dec_deg, unit='deg')
                ra_dec = sc.to_string('hmsdms')
                ra_hms, dec_dms = ra_dec.split(' ')[0], ra_dec.split(' ')[1]

                # Make field simulation
                contam_cube = fs.fieldSim(ra_hms, dec_dms, form.inst.data, binComp=form.companion.data)
                contam_plot = cf.contam(contam_cube, form.inst.data, targetName=str(title), paRange=[int(form.pa_min.data), int(form.pa_max.data)], badPAs=badPAs, fig='bokeh')

                # Get scripts
                contam_js = INLINE.render_js()
                contam_css = INLINE.render_css()
                contam_script, contam_div = components(contam_plot)

            else:

                contam_script = contam_div = contam_js = contam_css = ''

            return render_template('contam_visibility_results.html',
                                   form=form, vis_plot=vis_div,
                                   vis_table=visib_table,
                                   vis_script=vis_script, vis_js=vis_js,
                                   vis_css=vis_css, contam_plot=contam_div,
                                   contam_script=contam_script,
                                   contam_js=contam_js,
                                   contam_css=contam_css)

        except Exception as e:
            err = 'The following error occurred: ' + str(e)
            return render_template('groups_integrations_error.html', err=err)

    return render_template('contam_visibility.html', form=form)


@app_exoctk.route('/download', methods=['POST'])
def exoctk_savefile():
    """Save results to file

    Returns
    -------
    ``flask.make_response`` obj
        Returns response including results in txt form.
    """

    file_as_string = eval(request.form['file_as_string'])

    response = make_response(file_as_string)
    response.headers["Content-type"] = 'text; charset=utf-8'
    response.headers["Content-Disposition"] = "attachment; filename=ExoCTK_results.txt"

    return response


@app_exoctk.route('/fortney', methods=['GET', 'POST'])
def fortney():
    """
    Pull up Forntey Grid plot the results and download

    Returns
    -------
    html : ``flask.render_template`` obj
        The rendered template for the Fortney results.
    """

    # Grab the inputs arguments from the URL
    args = flask.request.args

    input_args = _param_fort_validation(args)
    fig, fh, temp_out = fortney_grid(input_args)

    table_string = fh.getvalue()

    js_resources = INLINE.render_js()
    css_resources = INLINE.render_css()

    script, div = components(fig)

    html = flask.render_template('fortney.html',
                                 plot_script=script,
                                 plot_div=div,
                                 js_resources=js_resources,
                                 css_resources=css_resources,
                                 temp=temp_out,
                                 table_string=table_string
                                 )

    # Log the form inputs
    if len(args) > 0:
        log_exoctk.log_form_input(args, 'fortney', DB)

    return html


@app_exoctk.route('/fortney_download')
def fortney_download():
    """Download the fortney grid data"""

    fortney_data = os.path.join(get_env_variables()['fortgrid_dir'], 'fortney_grid.db')
    return send_file(fortney_data, attachment_filename='fortney_grid.db', as_attachment=True)


@app_exoctk.route('/generic', methods=['GET', 'POST'])
def generic():
    """
    Pull up Generic Grid plot the results and download

    Returns
    -------
    html: ``flask.render_template`` obj
        The rendered template for the generic grid page.
    """

    # Grab the inputs arguments from the URL
    args = dict(flask.request.args)
    fig, fh, closest_match, error_message = generic_grid(args)

    # Write table string
    table_string = fh.getvalue()

    # Web-ify bokeh plot
    js_resources = INLINE.render_js()
    css_resources = INLINE.render_css()

    script, div = components(fig)

    html = flask.render_template('generic.html',
                                 inputs=args,
                                 closest_match=closest_match,
                                 error_message=error_message,
                                 table_string=table_string,
                                 plot_script=script,
                                 plot_div=div,
                                 js_resources=js_resources,
                                 css_resources=css_resources,
                                 )

    # Log the form inputs
    if len(args) > 0:
        log_exoctk.log_form_input(args, 'generic', DB)

    return html


@app_exoctk.route('/groups_integrations', methods=['GET', 'POST'])
def groups_integrations():
    """The groups and integrations calculator form page

    Returns
    -------
    ``flask.render_template`` obj
        The rendered template for the Groups & Integrations calculator
        page.
    """

    # Print out pandeia sat values
    with open(resource_filename('exoctk', 'data/groups_integrations/groups_integrations_input_data.json')) as f:
        sat_data = json.load(f)['fullwell']

    # Load default form
    form = fv.GroupsIntsForm()

    if request.method == 'GET':

        # http://0.0.0.0:5000/groups_integrations?k_mag=8.131&transit_duration=0.09089&target=WASP-18+b
        target_name = request.args.get('target')
        form.targname.data = target_name

        k_mag = request.args.get('k_mag')
        form.kmag.data = k_mag

        # According to Kevin the obs_dur = 3*trans_dur+1 hours
        # transit_dur is in days from exomast, convert first.
        try:
            trans_dur = float(request.args.get('transit_duration'))
            trans_dur *= u.day.to(u.hour)
            obs_dur = 3 * trans_dur + 1
            form.obs_duration.data = obs_dur
        except TypeError:
            trans_dur = request.args.get('transit_duration')
            if trans_dur is None:
                pass
            else:
                err = 'The Transit Duration from ExoMAST experienced some issues. Try a different spelling or source.'
                return render_template('groups_integrations_error.html', err=err)
        return render_template('groups_integrations.html', form=form, sat_data=sat_data)

    # Reload page with stellar data from ExoMAST
    if form.resolve_submit.data:

        if form.targname.data.strip() != '':

            # Resolve the target in exoMAST
            try:
                form.targname.data = get_canonical_name(form.targname.data)
                data, url = get_target_data(form.targname.data)

                # Update the Kmag
                kmag = data.get('Kmag')

                # Transit duration in exomast is in days, need it in hours
                if form.time_unit.data == 'day':
                    trans_dur = data.get('transit_duration')
                    obs_dur = 3 * trans_dur + (1 / 24.)
                else:
                    trans_dur = data.get('transit_duration')
                    trans_dur *= u.Unit('day').to('hour')
                    obs_dur = 3 * trans_dur + 1

                # Model guess
                logg_targ = data.get('stellar_gravity') or 4.5
                teff_targ = data.get('Teff') or 5500
                arr = np.array([tuple(i[1].split()) for i in form.mod.choices], dtype=[('spt', 'O'), ('teff', '>f4'), ('logg', '>f4')])
                mod_table = at.Table(arr)

                # If high logg, remove giants from guess list
                if logg_targ < 4:
                    mod_table = filter_table(mod_table, logg=">=4")
                teff = min(arr['teff'], key=lambda x: abs(x - teff_targ))
                mod_table.add_column(at.Column(np.array([i[0] for i in form.mod.choices]), name='value'))
                mod_table = filter_table(mod_table, teff="<={}".format(teff))
                mod_table.sort(['teff', 'logg'])

                # Set the form values
                form.mod.data = mod_table[-1]['value']
                form.kmag.data = kmag
                form.obs_duration.data = obs_dur
                form.target_url.data = url

            except Exception:
                form.target_url.data = ''
                form.targname.errors = ["Sorry, could not resolve '{}' in exoMAST.".format(form.targname.data)]

        # Send it back to the main page
        return render_template('groups_integrations.html', form=form, sat_data=sat_data)

    if form.validate_on_submit() and form.calculate_submit.data:

        # Get the form data
        ins = form.ins.data
        params = {'ins': ins,
                  'mag': form.kmag.data,
                  'obs_time': form.obs_duration.data,
                  'sat_max': form.sat_max.data,
                  'sat_mode': form.sat_mode.data,
                  'time_unit': form.time_unit.data,
                  'band': 'K',
                  'mod': form.mod.data,
                  'filt'.format(ins): getattr(form, '{}_filt'.format(ins)).data,
                  'subarray'.format(ins): getattr(form, '{}_subarray'.format(ins)).data,
                  'filt_ta'.format(ins): getattr(form, '{}_filt_ta'.format(ins)).data,
                  'subarray_ta'.format(ins): getattr(form, '{}_subarray_ta'.format(ins)).data}

        # Get ngroups
        params['n_group'] = 'optimize' if form.n_group.data == 0 else int(form.n_group.data)

        # Also get the data path in there
        params['infile'] = resource_filename('exoctk', 'data/groups_integrations/groups_integrations_input_data.json')

        # Convert the obs_time to hours
        if params['time_unit'] == 'day':
            params['obs_time'] = params['obs_time'] * 24
            params['time_unit'] = 'hours'

        # Run the calculation
        results = perform_calculation(params)
        if type(results) == dict:
            results_dict = results
            one_group_error = ""
            zero_group_error = ""
            if results_dict['n_group'] == 1:
                one_group_error = 'Be careful! This only predicts one group, and you may be in danger of oversaturating!'
            if results_dict['max_ta_groups'] == 0:
                zero_group_error = 'Be careful! This oversaturated the TA in the minimum groups. Consider a different TA setup.'
            if results_dict['max_ta_groups'] == -1:
                zero_group_error = 'This object is too faint to reach the required TA SNR in this filter. Consider a different TA setup.'
                results_dict['min_saturation_ta'] = 0
                results_dict['duration_time_ta_max'] = 0
                results_dict['max_saturation_ta'] = 0
                results_dict['duration_time_ta_max'] = 0
            if results_dict['max_saturation_prediction'] > results_dict['sat_max']:
                one_group_error = 'This many groups will oversaturate the detector! Proceed with caution!'
            # Do some formatting for a prettier end product
            results_dict['filt'] = results_dict['filt'].upper()
            results_dict['filt_ta'] = results_dict['filt_ta'].upper()
            results_dict['band'] = results_dict['band'].upper()
            results_dict['mod'] = results_dict['mod'].upper()
            if results_dict['ins'] == 'niriss':
                if results_dict['subarray_ta'] == 'nrm':
                    results_dict['subarray_ta'] = 'SUBTASOSS -- BRIGHT'
                else:
                    results_dict['subarray_ta'] = 'SUBTASOSS -- FAINT'
            results_dict['subarray'] = results_dict['subarray'].upper()
            results_dict['subarray_ta'] = results_dict['subarray_ta'].upper()

            form_dict = {'miri': 'MIRI', 'nircam': 'NIRCam', 'nirspec': 'NIRSpec', 'niriss': 'NIRISS'}
            results_dict['ins'] = form_dict[results_dict['ins']]

            # Log the successful form inputs
            params['kmag'] = form.kmag.data
            params['targname'] = form.targname.data
            params['num_groups'] = form.n_group.data
            log_exoctk.log_form_input(params, 'groups_integrations', DB)

            return render_template('groups_integrations_results.html',
                                   results_dict=results_dict,
                                   one_group_error=one_group_error,
                                   zero_group_error=zero_group_error)

        else:
            err = results
            return render_template('groups_integrations_error.html', err=err)

    return render_template('groups_integrations.html', form=form, sat_data=sat_data)


<<<<<<< HEAD
@app_exoctk.route('/pa_contam', methods=['GET', 'POST'])
def pa_contam():
    """The contamination and visibility form page

    Returns
    -------
    ``flask.render_template`` obj
        The rendered template for the contamination and visibility page.

    """
    return render_template('pa_contam.html')


@app_exoctk.route('/contam_visibility', methods=['GET', 'POST'])
def contam_visibility():
    """The contamination and visibility form page
    
    Returns
    -------
    ``flask.render_template`` obj
        The rendered template for the contamination and visibility page.

    """
    # Load default form
    form = fv.ContamVisForm()
    form.calculate_contam_submit.disabled = False

    if request.method == 'GET':

        # http://0.0.0.0:5000/contam_visibility?ra=24.354208334287005&dec=-45.677930555343636&target=WASP-18%20b
        target_name = request.args.get('target')
        form.targname.data = target_name

        ra = request.args.get('ra')
        form.ra.data = ra

        dec = request.args.get('dec')
        form.dec.data = dec

        return render_template('contam_visibility.html', form=form)

    # Reload page with stellar data from ExoMAST
    if form.resolve_submit.data:

        if form.targname.data.strip() != '':

            # Resolve the target in exoMAST
            try:
                form.targname.data = get_canonical_name(form.targname.data)
                data, url = get_target_data(form.targname.data)

                # Update the coordinates
                ra_deg = data.get('RA')
                dec_deg = data.get('DEC')

                # Set the form values
                form.ra.data = ra_deg
                form.dec.data = dec_deg
                form.target_url.data = url

            except Exception:
                form.target_url.data = ''
                form.targname.errors = ["Sorry, could not resolve '{}' in exoMAST.".format(form.targname.data)]

        # Send it back to the main page
        return render_template('contam_visibility.html', form=form)

    # Reload page with appropriate mode data
    if form.mode_submit.data:

        # Update the button
        if form.inst.data == 'NIRSpec':
            form.calculate_contam_submit.disabled = True
        else:
            form.calculate_contam_submit.disabled = False

        # Send it back to the main page
        return render_template('contam_visibility.html', form=form)

    if form.validate_on_submit() and (form.calculate_submit.data or form.calculate_contam_submit.data):

        instrument = fs.APERTURES[form.inst.data]['inst']

        try:

            # Log the form inputs
            log_exoctk.log_form_input(request.form, 'contam_visibility', DB)

            # Make plot
            title = form.targname.data or ', '.join([str(form.ra.data), str(form.dec.data)])
            pG, pB, dates, vis_plot, table, badPAs = vpa.using_gtvt(str(form.ra.data), str(form.dec.data), instrument, targetName=str(title))

            # Make output table
            fh = io.StringIO()
            table.write(fh, format='csv', delimiter=',')
            visib_table = fh.getvalue()

            # Get scripts
            vis_js = INLINE.render_js()
            vis_css = INLINE.render_css()
            vis_script, vis_div = components(vis_plot)

            # Contamination plot too
            if form.calculate_contam_submit.data:

                # Get RA and Dec in degrees
                ra_deg, dec_deg = float(form.ra.data), float(form.dec.data)

                # Add companion
                try:
                    comp_teff = float(form.teff.data)
                except TypeError:
                    comp_teff = None
                try:
                    comp_mag = float(form.delta_mag.data)
                except TypeError:
                    comp_mag = None
                try:
                    comp_dist = float(form.dist.data)
                except TypeError:
                    comp_dist = None
                try:
                    comp_pa = float(form.pa.data)
                except TypeError:
                    comp_pa = None

                # Get PA value
                pa_val = float(form.v3pa.data)
                if pa_val == -1:

                    # Add a companion
                    companion = None
                    if comp_teff is not None and comp_mag is not None and comp_dist is not None and comp_pa is not None:
                        companion = {'name': 'Companion', 'ra': ra_deg, 'dec': dec_deg, 'teff': comp_teff, 'delta_mag': comp_mag, 'dist': comp_dist, 'pa': comp_pa}

                    # Make field simulation
                    targframe, starcube, results = fs.field_simulation(ra_deg, dec_deg, form.inst.data, binComp=companion, plot=False, multi=False)

                    # Make the plot
                    # contam_plot = fs.contam_slider_plot(results)

                    # Make old contam plot
                    starCube = np.zeros((362, 2048, 256))
                    starCube[0, :, :] = (targframe[0]).T[::-1, ::-1]
                    starCube[1, :, :] = (targframe[1]).T[::-1, ::-1]
                    starCube[2:, :, :] = starcube.swapaxes(1, 2)[:, ::-1, ::-1]
                    contam_plot = cf.contam(starCube, 'NIS_SUBSTRIP256', targetName=form.targname.data, badPAs=badPAs)

                else:

                    # Get stars
                    stars = fs.find_stars(ra_deg, dec_deg, verbose=False)

                    # Add companion
                    print(comp_teff, comp_mag, comp_dist, comp_pa)
                    if comp_teff is not None and comp_mag is not None and comp_dist is not None and comp_pa is not None:
                        stars = fs.add_star(stars, 'Companion', ra_deg, dec_deg, comp_teff, delta_mag=comp_mag, dist=comp_dist, pa=comp_pa)

                    # Calculate contam
                    result, contam_plot = fs.calc_v3pa(pa_val, stars, 'NIS_SUBSTRIP256', plot=True, verbose=False)

                # Get scripts
                contam_js = INLINE.render_js()
                contam_css = INLINE.render_css()
                contam_script, contam_div = components(contam_plot)

            else:

                contam_script = contam_div = contam_js = contam_css = ''

            return render_template('contam_visibility_results.html',
                                   form=form, vis_plot=vis_div,
                                   vis_table=visib_table,
                                   vis_script=vis_script, vis_js=vis_js,
                                   vis_css=vis_css, contam_plot=contam_div,
                                   contam_script=contam_script,
                                   contam_js=contam_js,
                                   contam_css=contam_css, pa_val=pa_val)

        except Exception as e:
            err = 'The following error occurred: ' + str(e)
            return render_template('groups_integrations_error.html', err=err)

    return render_template('contam_visibility.html', form=form)


@app_exoctk.route('/visib_result', methods=['POST'])
def save_visib_result():
    """Save the results of the Visibility Only calculation
    
    Returns
    -------
    ``flask.Response`` obj
        flask.Response object with the results of the visibility only calculation.

    """

    visib_table = flask.request.form['data_file']
    targname = flask.request.form['targetname']
    targname = targname.replace(' ', '_') # no spaces
    instname = flask.request.form['instrumentname']

    return flask.Response(visib_table, mimetype="text/dat",
                          headers={"Content-disposition": "attachment; filename={}_{}_visibility.csv".format(targname, instname)})
=======
# Redirect to the index
@app_exoctk.route('/')
@app_exoctk.route('/index')
def index():
    """Returns the rendered index page
>>>>>>> eb0d81e6

    Returns
    -------
    ``flask.render_template`` obj
        The rendered template for the index page.
    """
    return render_template('index.html')


@app_exoctk.route('/lightcurve_fitting')
def lightcurve_fitting():
    """A landing page for the lightcurve_fitting tool"""

    return render_template('lightcurve_fitting.html')


@app_exoctk.route('/limb_darkening', methods=['GET', 'POST'])
def limb_darkening():
    """Returns the rendered limb darkening form page.

    Returns
    -------
    ``flask.render_template`` obj
        The rendered template for the limb-darkening page.
    """
    # Load default form
    form = fv.LimbDarkeningForm()

    # Planet properties
    planet_properties = ['transit_duration', 'orbital_period', 'rp_rs', 'a_rs', 'inclination', 'eccentricity', 'omega']

    def empty_fields(form):
        form.transit_duration.data = form.transit_duration.data or ''
        form.orbital_period.data = form.orbital_period.data or ''
        form.rp_rs.data = form.rp_rs.data or ''
        form.a_rs.data = form.a_rs.data or ''
        form.inclination.data = form.inclination.data or ''
        form.eccentricity.data = form.eccentricity.data or ''
        form.omega.data = form.omega.data or ''

        return form

    # Reload page with stellar data from ExoMAST
    if form.resolve_submit.data:

        if form.targname.data.strip() != '':

            try:

                # Resolve the target in exoMAST
                form.targname.data = get_canonical_name(form.targname.data)
                data, target_url = get_target_data(form.targname.data)

                # Update the star data
                form.feh.data = data.get('Fe/H')
                form.teff.data = data.get('Teff')
                form.logg.data = data.get('stellar_gravity')
                form.target_url.data = str(target_url)

                # Update the planet data
                form.transit_duration.data = data.get('transit_duration')
                form.orbital_period.data = data.get('orbital_period')
                form.rp_rs.data = data.get('Rp/Rs')
                form.a_rs.data = data.get('a/Rs')
                form.inclination.data = data.get('inclination')
                form.eccentricity.data = data.get('eccentricity')
                form.omega.data = data.get('omega')

            except Exception:
                form.target_url.data = ''
                form.targname.errors = ["Sorry, could not resolve '{}' in exoMAST.".format(form.targname.data)]

        # Ensure planet fields are not None
        form = empty_fields(form)

        # Send it back to the main page
        return render_template('limb_darkening.html', form=form)

    # Reload page with appropriate filter data
    if form.filter_submit.data:

        kwargs = {}
        if form.bandpass.data == 'tophat':
            kwargs['n_bins'] = 1
            kwargs['pixels_per_bin'] = 100
            kwargs['wave_min'] = 1 * u.um
            kwargs['wave_max'] = 2 * u.um

        # Get the filter
        bandpass = Throughput(form.bandpass.data, **kwargs)

        # Update the form data
        form.wave_min.data = bandpass.wave_min.value
        form.wave_max.data = bandpass.wave_max.value

        # Ensure planet fields are not None
        form = empty_fields(form)

        # Send it back to the main page
        return render_template('limb_darkening.html', form=form)

    # Update validation values after a model grid is selected
    if form.modelgrid_submit.data:

        # Load the modelgrid
        mg = ModelGrid(form.modeldir.data, resolution=500)
        teff_rng = mg.Teff_vals.min(), mg.Teff_vals.max()
        logg_rng = mg.logg_vals.min(), mg.logg_vals.max()
        feh_rng = mg.FeH_vals.min(), mg.FeH_vals.max()

        # Update the validation parameters by setting validator attributes
        setattr(form.teff.validators[1], 'min', float(teff_rng[0]))
        setattr(form.teff.validators[1], 'max', float(teff_rng[1]))
        setattr(form.teff.validators[1], 'message', 'Effective temperature must be between {} and {}'.format(*teff_rng))
        setattr(form.logg.validators[1], 'min', float(logg_rng[0]))
        setattr(form.logg.validators[1], 'max', float(logg_rng[1]))
        setattr(form.logg.validators[1], 'message', 'Surface gravity must be between {} and {}'.format(*logg_rng))
        setattr(form.feh.validators[1], 'min', float(feh_rng[0]))
        setattr(form.feh.validators[1], 'max', float(feh_rng[1]))
        setattr(form.feh.validators[1], 'message', 'Metallicity must be between {} and {}'.format(*feh_rng))

        # Ensure planet fields are not None
        form = empty_fields(form)

        # Send it back to the main page
        return render_template('limb_darkening.html', form=form)

    # Validate form and submit for results
    if form.validate_on_submit() and form.calculate_submit.data:

        # Form inputs for logging
        form_input = dict(request.form)

        # Get the stellar parameters
        star_params = [float(form.teff.data), float(form.logg.data), float(form.feh.data)]

        # Load the model grid
        model_grid = ModelGrid(form.modeldir.data, resolution=500)
        form.modeldir.data = [j for i, j in form.modeldir.choices if i == form.modeldir.data][0]

        # Grism details
        kwargs = {'n_bins': form.n_bins.data, 'wave_min': form.wave_min.data * u.um, 'wave_max': form.wave_max.data * u.um}

        # Make filter object and plot
        bandpass = Throughput(form.bandpass.data, **kwargs)
        bk_plot = bandpass.plot(draw=False)
        bk_plot.plot_width = 580
        bk_plot.plot_height = 280
        js_resources = INLINE.render_js()
        css_resources = INLINE.render_css()
        filt_script, filt_plot = components(bk_plot)

        # Trim the grid to nearby grid points to speed up calculation
        # full_rng = [model_grid.Teff_vals, model_grid.logg_vals, model_grid.FeH_vals]
        # trim_rng = find_closest(full_rng, star_params, n=1, values=True)

        # Calculate the coefficients for each profile
        ld = lf.LDC(model_grid)
        for prof in form.profiles.data:
            ld.calculate(*star_params, prof, mu_min=float(form.mu_min.data), bandpass=bandpass)

        # Check if spam coefficients can be calculated
        planet_data = {param: getattr(form, param).data for param in planet_properties}
        planet_data['Rp/Rs'] = planet_data['rp_rs']
        planet_data['a/Rs'] = planet_data['a_rs']
        spam_calc = all([val is not None and val != '' for key, val in planet_data.items()])
        if spam_calc:

            # Make sure non-linear profile is included for spam calculation if all planet parameters are provided
            if '4-parameter' not in form.profiles.data:
                ld.calculate(*star_params, '4-parameter', mu_min=float(form.mu_min.data), bandpass=bandpass)

            # Calculate spam coeffs
            planet_data = {key: float(val) for key, val in planet_data.items()}
            ld.spam(planet_data=planet_data)

        # Draw tabbed figure
        final = ld.plot_tabs()

        # Get HTML
        script, div = components(final)

        # Store the tables as a string
        keep_cols = ['Teff', 'logg', 'FeH', 'profile', 'filter', 'wave_min', 'wave_eff', 'wave_max', 'c1', 'e1', 'c2', 'e2', 'c3', 'e3', 'c4', 'e4']
        print_table = ld.results[[col for col in keep_cols if col in ld.results.colnames]]
        file_as_string = '\n'.join(print_table.pformat(max_lines=-1, max_width=-1))

        # Make a table for each profile with a row for each wavelength bin
        profile_tables = []
        for profile in form.profiles.data:

            # Make LaTeX for polynomials
            latex = lf.ld_profile(profile, latex=True)
            poly = '\({}\)'.format(latex).replace('*', '\cdot').replace('\e', 'e')

            # Make the table into LaTeX
            table = filter_table(ld.results, profile=profile)
            co_cols = [c for c in ld.results.colnames if (c.startswith('c') or c.startswith('e')) and len(c) == 2 and not np.all([np.isnan(i) for i in table[c]])]
            table = table[['wave_eff', 'wave_min', 'wave_max'] + co_cols]
            table.rename_column('wave_eff', '\(\lambda_\mbox{eff}\hspace{5px}(\mu m)\)')
            table.rename_column('wave_min', '\(\lambda_\mbox{min}\hspace{5px}(\mu m)\)')
            table.rename_column('wave_max', '\(\lambda_\mbox{max}\hspace{5px}(\mu m)\)')

            # Add the results to the lists
            html_table = '\n'.join(table.pformat(max_width=-1, max_lines=-1, html=True)).replace('<table', '<table id="myTable" class="table table-striped table-hover"')

            # Add the table title
            header = '<br></br><strong>{}</strong><br><p>\(I(\mu)/I(\mu=1)\) = {}</p>'.format(profile, poly)
            html_table = header + html_table

            profile_tables.append(html_table)

            # Add the profile to the form inputs
            form_input[profile] = 'true'

        # Log the successful form inputs
        log_exoctk.log_form_input(form_input, 'limb_darkening', DB)

        # Make a table for each profile with a row for each wavelength bin
        profile_spam_tables = ''
        spam_file_as_string = ''
        if ld.spam_results is not None:

            # Store SPAM tables as string
            keep_cols = ['Teff', 'logg', 'FeH', 'profile', 'filter', 'wave_min', 'wave_eff', 'wave_max', 'c1', 'c2']
            print_spam_table = ld.spam_results[[col for col in keep_cols if col in ld.spam_results.colnames]]
            spam_file_as_string = '\n'.join(print_spam_table.pformat(max_lines=-1, max_width=-1))
            profile_spam_tables = []
            for profile in list(np.unique(ld.spam_results['profile'])):

                # Make LaTeX for polynomials
                latex = lf.ld_profile(profile, latex=True)
                poly = '\({}\)'.format(latex).replace('*', '\cdot').replace('\e', 'e')

                # Make the table into LaTeX
                table = filter_table(ld.spam_results, profile=profile)
                co_cols = [c for c in ld.spam_results.colnames if c.startswith('c') and c not in ['coeffs', 'color']]
                table = table[['wave_eff', 'wave_min', 'wave_max'] + co_cols]
                table.rename_column('wave_eff', '\(\lambda_\mbox{eff}\hspace{5px}(\mu m)\)')
                table.rename_column('wave_min', '\(\lambda_\mbox{min}\hspace{5px}(\mu m)\)')
                table.rename_column('wave_max', '\(\lambda_\mbox{max}\hspace{5px}(\mu m)\)')

                # Add the results to the lists
                html_table = '\n'.join(table.pformat(max_width=-1, max_lines=-1, html=True)).replace('<table', '<table id="myTable" class="table table-striped table-hover"')

                # Add the table title
                header = '<br></br><strong>{}</strong><br><p>\(I(\mu)/I(\mu=1)\) = {}</p>'.format(profile, poly)
                html_table = header + html_table
                profile_spam_tables.append(html_table)

        return render_template('limb_darkening_results.html', form=form,
                               table=profile_tables, spam_table=profile_spam_tables,
                               script=script, plot=div, spam_file_as_string=repr(spam_file_as_string),
                               file_as_string=repr(file_as_string),
                               filt_plot=filt_plot, filt_script=filt_script,
                               js=js_resources, css=css_resources)

    return render_template('limb_darkening.html', form=form)


@app_exoctk.route('/limb_darkening_error', methods=['GET', 'POST'])
def limb_darkening_error():
    """The limb darkening error page

    Returns
    -------
    ``flask.render_template`` obj
        The rendered template for the limb-darkening error page.
    """

    return render_template('limb_darkening_error.html')


@app_exoctk.route('/phase_constraint', methods=['GET', 'POST'])
def phase_constraint(transit_type='primary'):
    """Render page for the phase-constraint calculator

    Returns
    -------
    ``flask.render_template`` obj
        The rendered template for the phase-constraint calculator.
    """

    # Load default form
    form = fv.PhaseConstraint()

    # Reload page with stellar data from ExoMAST
    if form.resolve_submit.data:
        if form.targname.data.strip() != '':
            try:
                # Resolve the target in exoMAST
                form.targname.data = get_canonical_name(form.targname.data)
                data, target_url = get_target_data(form.targname.data)

                # Update the form data
                form.orbital_period.data = data.get('orbital_period')

                t_time = Time(data.get('transit_time'), format='mjd')
                form.transit_time.data = t_time.jd

                form.observation_duration.data = calculate_pre_duration(data.get('transit_duration') * 24.0)

                form.inclination.data = data.get('inclination')
                if form.inclination.data is None:
                    form.inclination.data = np.nan

                form.omega.data = data.get('omega')
                if form.omega.data is None:
                    form.omega.data = np.nan

                form.eccentricity.data = data.get('eccentricity')
                if form.eccentricity.data is None:
                    form.eccentricity.data = np.nan

                form.target_url.data = str(target_url)

                return render_template('phase_constraint.html', form=form)

            except Exception:
                form.target_url.data = ''
                form.targname.errors = ["Sorry, could not resolve '{}' in exoMAST.".format(form.targname.data)]

    # Extract transit type:
    transit_type = form.transit_type.data
    if form.validate_on_submit() and form.calculate_submit.data:

        # Log the form inputs
        log_exoctk.log_form_input(request.form, 'phase_constraint', DB)

        if transit_type == 'primary':
            minphase, maxphase = phase_overlap_constraint(target_name=form.targname.data,
                                                          period=form.orbital_period.data,
                                                          pretransit_duration=form.observation_duration.data,
                                                          window_size=form.window_size.data)
        elif transit_type == 'secondary':
            if (0. <= form.eccentricity.data < 1) and (-360. <= form.omega.data <= 360.) and (0 <= form.inclination.data <= 90.):
                # Use dummy time-of-transit as it doesn't matter for the phase-constraint calculation
                # (phase = 1 is always transit)
                minphase, maxphase = phase_overlap_constraint(target_name=form.targname.data,
                                                              period=form.orbital_period.data, t0=1.,
                                                              pretransit_duration=form.observation_duration.data,
                                                              window_size=form.window_size.data, secondary=True,
                                                              ecc=form.eccentricity.data, omega=form.omega.data,
                                                              inc=form.inclination.data)
            else:
                minphase, maxphase = np.nan, np.nan
        else:
            minphase, maxphase = np.nan, np.nan
        form.minimum_phase.data = minphase
        form.maximum_phase.data = maxphase

    # Send it back to the main page
    return render_template('phase_constraint.html', form=form)


def requires_auth(page):
    """Requires authentication for a page before loading

    Parameters
    ----------
    page: function
        The function that sets a route

    Returns
    -------
    function
        The decorated route
    """

    @wraps(page)
    def decorated(*args, **kwargs):
        auth = request.authorization
        if not auth or not check_auth(auth.username, auth.password):
            return authenticate()
        return page(*args, **kwargs)

    return decorated


@app_exoctk.route('/contam_verify', methods=['GET', 'POST'])
def save_contam_pdf():
    """Save the results of the Contamination Science FOV

    Returns
    -------
    ``flask.render_template`` obj
        The rendered template (and attachment) for the Contamination
        FOV.
    """

    RA, DEC = '19:50:50.2400', '+48:04:51.00'
    contam_pdf = contamVerify(RA, DEC, 'NIRISS', [1, 2], binComp=[], PDF='', web=True)
    filename = contam_pdf.split('/')[-1]

    return render_template(contam_pdf, filename, as_attachment=True)


@app_exoctk.route('/fortney_result', methods=['POST'])
def save_fortney_result():
    """Save the results of the Fortney grid"""

    table_string = flask.request.form['data_file']
    return flask.Response(table_string, mimetype="text/dat", headers={"Content-disposition": "attachment; filename=fortney.dat"})


@app_exoctk.route('/generic_result', methods=['POST'])
def save_generic_result():
    """Save the results of the generic grid"""

    table_string = flask.request.form['data_file']
    return flask.Response(table_string, mimetype="text/dat", headers={"Content-disposition": "attachment; filename=generic.dat"})


@app_exoctk.route('/groups_integrations_download')
def groups_integrations_download():
    """Download the groups and integrations calculator data"""

    return send_file(resource_filename('exoctk', 'data/groups_integrations/groups_integrations_input_data.json'), mimetype="text/json", attachment_filename='groups_integrations_input_data.json', as_attachment=True)


@app_exoctk.route('/visib_result', methods=['POST'])
def save_visib_result():
    """Save the results of the Visibility Only calculation

    Returns
    -------
    ``flask.Response`` obj
        flask.Response object with the results of the visibility only
        calculation.
    """

    visib_table = flask.request.form['data_file']
    targname = flask.request.form['targetname']
    targname = targname.replace(' ', '_')  # no spaces
    instname = flask.request.form['instrumentname']

    return flask.Response(visib_table, mimetype="text/dat",
                          headers={"Content-disposition": "attachment; filename={}_{}_visibility.csv".format(targname, instname)})


@app_exoctk.route('/admin')
@requires_auth
def secret_page():
    """Shhhhh! This is a secret page of admin stuff

    Returns
    -------
    ``flask.render_template`` obj
        The rendered template for the admin page.
    """
    # Reload the DB when this page loads so the data is current
    DB = log_exoctk.load_db(DBPATH)

    tables = [i[0] for i in DB.execute("SELECT name FROM sqlite_master WHERE type='table'").fetchall()]

    log_tables = []
    for table in tables:

        try:
            data = log_exoctk.view_log(DB, table)

            # Add the results to the lists
            html_table = '\n'.join(data.pformat(max_width=500, html=True)).replace('<table', '<table id="myTable" class="table table-striped table-hover"')

        except Exception:
            html_table = '<p>No data to display</p>'

        # Add the table title
        header = '<h3>{}</h3>'.format(table)
        html_table = header + html_table

        log_tables.append(html_table)

    return render_template('admin_page.html', tables=log_tables)


if __name__ == '__main__':

    port = int(os.environ.get('PORT', 5000))
    app_exoctk.run(host='0.0.0.0', port=port)<|MERGE_RESOLUTION|>--- conflicted
+++ resolved
@@ -514,7 +514,6 @@
     return render_template('groups_integrations.html', form=form, sat_data=sat_data)
 
 
-<<<<<<< HEAD
 @app_exoctk.route('/pa_contam', methods=['GET', 'POST'])
 def pa_contam():
     """The contamination and visibility form page
@@ -719,13 +718,12 @@
 
     return flask.Response(visib_table, mimetype="text/dat",
                           headers={"Content-disposition": "attachment; filename={}_{}_visibility.csv".format(targname, instname)})
-=======
+
 # Redirect to the index
 @app_exoctk.route('/')
 @app_exoctk.route('/index')
 def index():
     """Returns the rendered index page
->>>>>>> eb0d81e6
 
     Returns
     -------
