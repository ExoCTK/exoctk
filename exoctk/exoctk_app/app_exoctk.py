--- conflicted
+++ resolved
@@ -124,6 +124,7 @@
                 teff = int(request.form['teff'])
                 logg = float(request.form['logg'])
                 feh = float(request.form['feh'])
+                mu_min = float(request.form['mu_min'])
             except:
                 teff = str(request.form['teff']).replace('<', '&lt')
                 logg = str(request.form['logg']).replace('<', '&lt')
@@ -155,21 +156,7 @@
 
                 if len(model_grid.data) == 0:
 
-<<<<<<< HEAD
-    # Throw error if input params are invalid
-    try:
-        teff = int(request.form['teff'])
-        logg = float(request.form['logg'])
-        feh = float(request.form['feh'])
-        mu_min = float(request.form['mu_min'])
-    except:
-        teff = str(request.form['teff']).replace('<', '&lt')
-        logg = str(request.form['logg']).replace('<', '&lt')
-        feh = str(request.form['feh']).replace('<', '&lt')
-        message = 'Could not calculate limb darkening for those parameters.'
-=======
                     message = '`Could not` calculate limb darkening with those parameters.'
->>>>>>> 08349308
 
                     return render_template('limb_darkening_error.html', teff=teff,
                                         logg=logg, feh=feh,
@@ -252,7 +239,7 @@
             # Calculate the coefficients for each profile
             ld = lf.LDC(model_grid)
             for prof in profiles:
-                ld.calculate(teff, logg, feh, prof, bandpass=bandpass)
+                ld.calculate(teff, logg, feh, prof, mu_min=mu_min, bandpass=bandpass)
 
             # Draw a figure for each wavelength bin
             tabs = []
@@ -318,221 +305,6 @@
                                 js=js_resources, css=css_resources)
 
     return render_template('limb_darkening.html', limbVars={}, filters=filt_list)
-
-
-# @app_exoctk.route('/limb_darkening_results', methods=['GET', 'POST'])
-# def limb_darkening_results():
-#     """The limb darkening results page"""
-
-#     # Log the form inputs
-#     try:
-#         log_exoctk.log_form_input(request.form, 'limb_darkening', DB)
-#     except:
-#         pass
-
-#     # Get the input from the form
-#     modeldir = request.form['modeldir']
-#     profiles = list(filter(None, [request.form.get(pf) for pf in PROFILES]))
-#     bandpass = request.form['bandpass']
-
-#     # protect against injection attempts
-#     bandpass = bandpass.replace('<', '&lt')
-#     profiles = [str(p).replace('<', '&lt') for p in profiles]
-
-#     # Get models from local directory if necessary
-#     if modeldir == 'default':
-#         modeldir = MODELGRID_DIR
-
-#     # Throw error if input params are invalid
-#     try:
-#         teff = int(request.form['teff'])
-#         logg = float(request.form['logg'])
-#         feh = float(request.form['feh'])
-#     except:
-#         teff = str(request.form['teff']).replace('<', '&lt')
-#         logg = str(request.form['logg']).replace('<', '&lt')
-#         feh = str(request.form['feh']).replace('<', '&lt')
-#         message = 'Could not calculate limb darkening for those parameters.'
-
-#         return render_template('limb_darkening_error.html', teff=teff,
-#                                logg=logg, feh=feh, band=bandpass or 'None',
-#                                profile=', '.join(profiles), models=modeldir,
-#                                message=message)
-
-#     n_bins = request.form.get('n_bins')
-#     pixels_per_bin = request.form.get('pixels_per_bin')
-#     wl_min = request.form.get('wave_min')
-#     wl_max = request.form.get('wave_max')
-
-#     model_grid = ModelGrid(modeldir, resolution=500)
-
-<<<<<<< HEAD
-    # Calculate the coefficients for each profile
-    ld = lf.LDC(model_grid)
-    for prof in profiles:
-        ld.calculate(teff, logg, feh, prof, mu_min=mu_min, bandpass=bandpass)
-=======
-#     # No data, redirect to the error page
-#     if not hasattr(model_grid, 'data'):
-#         message = 'Could not find a model grid to load. Please check the path.'
->>>>>>> 08349308
-
-#         return render_template('limb_darkening_error.html', teff=teff,
-#                                logg=logg, feh=feh, band=bandpass or 'None',
-#                                profile=', '.join(profiles),
-#                                models=model_grid.path, message=message)
-
-#     else:
-
-#         if len(model_grid.data) == 0:
-
-#             message = 'Could not calculate limb darkening with those parameters.'
-
-#             return render_template('limb_darkening_error.html', teff=teff,
-#                                    logg=logg, feh=feh,
-#                                    band=bandpass or 'None',
-#                                    profile=', '.join(profiles),
-#                                    models=model_grid.path, message=message)
-
-#     # Trim the grid to the correct wavelength
-#     # to speed up calculations, if a bandpass is given
-#     min_max = model_grid.wave_rng
-
-#     try:
-
-#         kwargs = {'n_bins': int(n_bins)} if n_bins else \
-#                  {'pixels_per_bin': int(pixels_per_bin)} if pixels_per_bin else\
-#                  {}
-
-#         if wl_min and wl_max:
-#             kwargs['wl_min'] = float(wl_min) * u.um
-#             kwargs['wl_max'] = float(wl_max) * u.um
-
-#         # Make filter object
-#         bandpass = svo.Filter(bandpass, **kwargs)
-#         bp_name = bandpass.name
-#         bk_plot = bandpass.plot(draw=False)
-#         bk_plot.plot_width = 580
-#         bk_plot.plot_height = 280
-#         min_max = (bandpass.wave_min.value, bandpass.wave_max.value)
-#         n_bins = bandpass.n_bins
-
-#         js_resources = INLINE.render_js()
-#         css_resources = INLINE.render_css()
-#         filt_script, filt_plot = components(bk_plot)
-
-#     except:
-#         message = 'Insufficient filter information. Please complete the form and try again!'
-
-#         return render_template('limb_darkening_error.html', teff=teff,
-#                                logg=logg, feh=feh, band=bandpass or 'None',
-#                                profile=', '.join(profiles),
-#                                models=model_grid.path, message=message)
-
-#     # Trim the grid to nearby grid points to speed up calculation
-#     full_rng = [model_grid.Teff_vals, model_grid.logg_vals, model_grid.FeH_vals]
-#     trim_rng = find_closest(full_rng, [teff, logg, feh], n=1, values=True)
-
-#     if not trim_rng:
-
-#         message = 'Insufficient models grid points to calculate coefficients.'
-
-#         return render_template('limb_darkening_error.html', teff=teff,
-#                                logg=logg, feh=feh, band=bp_name,
-#                                profile=', '.join(profiles),
-#                                models=model_grid.path, message=message)
-
-#     elif not profiles:
-
-#         message = 'No limb darkening profiles have been selected. Please select at least one.'
-
-#         return render_template('limb_darkening_error.html', teff=teff,
-#                                logg=logg, feh=feh, band=bp_name,
-#                                profile=', '.join(profiles),
-#                                models=model_grid.path, message=message)
-
-#     else:
-
-#         try:
-#             model_grid.customize(Teff_rng=trim_rng[0], logg_rng=trim_rng[1],
-#                                  FeH_rng=trim_rng[2], wave_rng=min_max)
-
-#         except:
-
-#             message = 'Insufficient wavelength coverage to calculate coefficients.'
-
-#             return render_template('limb_darkening_error.html', teff=teff,
-#                                    logg=logg, feh=feh, band=bp_name,
-#                                    profile=', '.join(profiles),
-#                                    models=model_grid.path, message=message)
-
-#     # Calculate the coefficients for each profile
-#     ld = lf.LDC(model_grid)
-#     for prof in profiles:
-#         ld.calculate(teff, logg, feh, prof, bandpass=bandpass)
-
-#     # Draw a figure for each wavelength bin
-#     tabs = []
-#     for wav in np.unique(ld.results['wave_eff']):
-
-#         # Plot it
-#         TOOLS = 'box_zoom, box_select, crosshair, reset, hover'
-#         fig = figure(tools=TOOLS, x_range=Range1d(0, 1), y_range=Range1d(0, 1),
-#                      plot_width=800, plot_height=400)
-#         ld.plot(wave_eff=wav, fig=fig)
-
-#         # Plot formatting
-#         fig.legend.location = 'bottom_right'
-#         fig.xaxis.axis_label = 'mu'
-#         fig.yaxis.axis_label = 'Intensity'
-
-#         tabs.append(Panel(child=fig, title=str(wav)))
-
-#     final = Tabs(tabs=tabs)
-
-#     # Get HTML
-#     script, div = components(final)
-
-#     # Store the tables as a string
-#     file_as_string = str(ld.results[[c for c in ld.results.dtype.names if
-#                                      ld.results.dtype[c] != object]])
-#     r_eff = mu_eff = ''
-
-#     # Make a table for each profile with a row for each wavelength bin
-#     profile_tables = []
-#     for profile in profiles:
-
-#         # Make LaTeX for polynomials
-#         latex = lf.ld_profile(profile, latex=True)
-#         poly = '\({}\)'.format(latex).replace('*', '\cdot').replace('\e', 'e')
-
-#         # Make the table into LaTeX
-#         table = filter_table(ld.results, profile=profile)
-#         co_cols = [c for c in ld.results.colnames if (c.startswith('c') or
-#                    c.startswith('e')) and len(c) == 2 and not
-#                    np.all([np.isnan(i) for i in table[c]])]
-#         table = table[['wave_min', 'wave_max'] + co_cols]
-#         table.rename_column('wave_min', '\(\lambda_\mbox{min}\hspace{5px}(\mu m)\)')
-#         table.rename_column('wave_max', '\(\lambda_\mbox{max}\hspace{5px}(\mu m)\)')
-
-#         # Add the results to the lists
-#         html_table = '\n'.join(table.pformat(max_width=500, html=True))\
-#                      .replace('<table', '<table id="myTable" class="table table-striped table-hover"')
-
-#         # Add the table title
-#         header = '<br></br><strong>{}</strong><br><p>\(I(\mu)/I(\mu=1)\) = {}</p>'.format(profile, poly)
-#         html_table = header + html_table
-
-#         profile_tables.append(html_table)
-
-#     return render_template('limb_darkening_results.html', teff=teff,
-#                            logg=logg, feh=feh, band=bp_name, mu=mu_eff,
-#                            profile=', '.join(profiles), r=r_eff,
-#                            models=model_grid.path, table=profile_tables,
-#                            script=script, plot=div,
-#                            file_as_string=repr(file_as_string),
-#                            filt_plot=filt_plot, filt_script=filt_script,
-#                            js=js_resources, css=css_resources)
 
 
 @app_exoctk.route('/limb_darkening_error', methods=['GET', 'POST'])
