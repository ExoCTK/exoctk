# !/usr/bin/python
# -*- coding: latin-1 -*-
"""
A module for utility funtions
"""

import glob
import itertools
import os
import re
import requests
import shutil
import urllib
import sys

from astropy.io import fits
import bokeh.palettes as bpal
from scipy.interpolate import RegularGridInterpolator
import numpy as np
from svo_filters import svo

from .throughputs import JWST_THROUGHPUTS

# Supported profiles
PROFILES = ['linear', 'quadratic', 'square-root', 'logarithmic', 'exponential', '3-parameter', '4-parameter']

# Supported filters
FILTERS = svo.filters()
NON_JWST = [filt for filt in FILTERS if not filt.startswith('NIRISS') and not filt.startswith('NIRCam') and not filt.startswith('NIRSpec') and not filt.startswith('MIRI')]
FILTERS_LIST = sorted(NON_JWST + JWST_THROUGHPUTS)

DATA_URLS = {
    'exoctk_contam': ['https://data.science.stsci.edu/redirect/JWST/ExoCTK/compressed/exoctk_contam.tar.gz'],
    'groups_integrations': ['https://data.science.stsci.edu/redirect/JWST/ExoCTK/compressed/groups_integrations.tar.gz'],
    'fortney': ['https://data.science.stsci.edu/redirect/JWST/ExoCTK/compressed/fortney.tar.gz'],
    'generic': ['https://data.science.stsci.edu/redirect/JWST/ExoCTK/compressed/generic.tar.gz'],
    'exoctk_log': ['https://data.science.stsci.edu/redirect/JWST/ExoCTK/compressed/exoctk_log.tar.gz'],
    'modelgrid': ['https://data.science.stsci.edu/redirect/JWST/ExoCTK/compressed/modelgrid_ATLAS9.tar.gz',
                  'https://data.science.stsci.edu/redirect/JWST/ExoCTK/compressed/modelgrid_ACES_1.tar.gz',
                  'https://data.science.stsci.edu/redirect/JWST/ExoCTK/compressed/modelgrid_ACES_2.tar.gz'],
    'all': ['https://data.science.stsci.edu/redirect/JWST/ExoCTK/compressed/modelgrid_ATLAS9.tar.gz',
            'https://data.science.stsci.edu/redirect/JWST/ExoCTK/compressed/modelgrid_ACES_1.tar.gz',
            'https://data.science.stsci.edu/redirect/JWST/ExoCTK/compressed/modelgrid_ACES_2.tar.gz',
            'https://data.science.stsci.edu/redirect/JWST/ExoCTK/compressed/generic.tar.gz',
            'https://data.science.stsci.edu/redirect/JWST/ExoCTK/compressed/fortney.tar.gz',
            'https://data.science.stsci.edu/redirect/JWST/ExoCTK/compressed/groups_integrations.tar.gz',
            'https://data.science.stsci.edu/redirect/JWST/ExoCTK/compressed/groups_integrations.tar.gz',
            'https://data.science.stsci.edu/redirect/JWST/ExoCTK/compressed/exoctk_contam.tar.gz']}

# If the variable is blank or doesn't exist
HOME_DIR = os.path.expanduser('~')
EXOCTK_DATA = os.environ.get('EXOCTK_DATA', os.path.join(HOME_DIR, 'exoctk_data'))
ON_GITHUB_ACTIONS_OR_RTD = HOME_DIR == '/home/runner' or HOME_DIR == '/Users/runner' or HOME_DIR == '/home/docs'
if not ON_GITHUB_ACTIONS_OR_RTD:
    if not EXOCTK_DATA:
        print(
            'WARNING: The $EXOCTK_DATA environment variable is not set.  Please set the '
            'value of this variable to point to the location of the exoctk_data '
            'download folder.  Users may retrieve this folder by clicking the '
            '"ExoCTK Data Download" button on the ExoCTK website, or by using '
            'the exoctk.utils.download_exoctk_data() function.')
    else:
        # If the variable exists but doesn't point to a real location
        if not os.path.exists(EXOCTK_DATA):
            print(
                'WARNING: The $EXOCTK_DATA environment variable is set to a location that '
                'cannot be accessed.')

        # If the variable exists, points to a real location, but is missing contents
        for item in DATA_URLS.keys():
            if item not in [os.path.basename(item) for item in glob.glob(os.path.join(EXOCTK_DATA, '*'))]:
                os.makedirs(os.path.join(EXOCTK_DATA, item))

        EXOCTK_CONTAM_DIR = os.path.join(EXOCTK_DATA, 'exoctk_contam/')
        EXOCTKLOG_DIR = os.path.join(EXOCTK_DATA, 'exoctk_log/')
        FORTGRID_DIR = os.path.join(EXOCTK_DATA, 'fortney/')
        GENERICGRID_DIR = os.path.join(EXOCTK_DATA, 'generic/')
        GROUPS_INTEGRATIONS_DIR = os.path.join(EXOCTK_DATA, 'groups_integrations/')
        MODELGRID_DIR = os.path.join(EXOCTK_DATA, 'modelgrid/')

def blockPrint():
    """Function to suppress print statements"""
    sys.stdout = open(os.devnull, 'w')


def enablePrint():
    """Function to enable print statements"""
    sys.stdout = sys.__stdout__


def build_target_url(target_name):
    """Build restful api url based on target name.

    Parameters
    ----------
    target_name : string
        The name of the target transit.

    Returns
    -------
    target_url : string
    """

    # Encode the target name string.
    encode_target_name = urllib.parse.quote(target_name, encoding='utf-8')
    target_url = "https://exo.mast.stsci.edu/api/v0.1/exoplanets/{}/properties/".format(encode_target_name)

    return target_url


def calc_zoom(R_f, arr):
    """
    Calculate the zoom factor required to make the given
    array into the given resolution

    Parameters
    ----------
    R_f: int
        The desired final resolution of the wavelength array
    arr: array-like
        The array to zoom
    """

    # Get initial resolution
    lam = arr[-1] - arr[0]
    d_lam_i = np.nanmean(np.diff(arr))
    # R_i = lam/d_lam_i

    # Calculate zoom
    d_lam_f = lam / R_f
    z = d_lam_i / d_lam_f

    return z


def check_for_data(tool):
    """Checks to see if the necessary data has been downloaded for the
    given tool

    Parameters
    ----------
    tool: str
        The tool to check for
    """
    # Validate tool
    if tool not in DATA_URLS:
        raise ValueError("'{}' not a supported tool. Try {}".format(tool, list(DATA_URLS.keys())))

    # Make a path and glob the files
    path = os.path.join(EXOCTK_DATA, tool)
    files = glob.glob(os.path.join(path, '*'))

    if len(files) == 0:
        raise IOError("This tool requires the '{0}' data. Try downloading with exoctk.utils.download_exoctk_data('{0}')".format(tool))


def color_gen(colormap='viridis', key=None, n=10):
    """Color generator for Bokeh plots

    Parameters
    ----------
    colormap: str, sequence
        The name of the color map

    Returns
    -------
    generator
        A generator for the color palette
    """
    if colormap in dir(bpal):
        palette = getattr(bpal, colormap)

        if isinstance(palette, dict):
            if key is None:
                key = list(palette.keys())[0]
            palette = palette[key]

        elif callable(palette):
            palette = palette(n)

        else:
            raise TypeError("pallette must be a bokeh palette name or a sequence of color hex values.")

    elif isinstance(colormap, (list, tuple)):
        palette = colormap

    else:
        raise TypeError("pallette must be a bokeh palette name or a sequence of color hex values.")

    yield from itertools.cycle(palette)


COLORS = color_gen('Category10')


def download_exoctk_data(tool='all', exoctk_data_dir=EXOCTK_DATA):
    """Retrieves the ``exoctk_data`` materials from Box, downloads them
    to the user's local machine, uncompresses the files, and arranges
    them into an ``exoctk_data`` directory.

    Parameters
    ----------
    tool: str
        The ExoCTK tool data to download
    exoctk_data_dir : string
        The path to where the ExoCTK data package will be downloaded.
        The default setting is the user's $HOME directory.
    """

    # Validate tool
    if tool not in DATA_URLS:
        raise ValueError("'{}' not a supported tool. Try {}".format(tool, list(DATA_URLS.keys())))

    print('\nDownloading ExoCTK data package.  This may take a few minutes.')
    print('Materials will be downloaded to {}/\n'.format(exoctk_data_dir))

    # Ensure the exoctk_data/ directory exists in user's home directory
    try:
        if not os.path.exists(exoctk_data_dir):
            os.makedirs(exoctk_data_dir)
    except PermissionError:
        print('Data download failed.  Unable to create {}.  Please check permissions.'.format(exoctk_data_dir))

    # Select the URLs and always include the log files
    urls = DATA_URLS[tool]
    urls += DATA_URLS['exoctk_log']

    # Build landing paths for downloads
    download_paths = [os.path.join(exoctk_data_dir, os.path.basename(url)) for url in urls]

    # Perform the downloads
    for i, url in enumerate(urls):
        landing_path = os.path.join(exoctk_data_dir, os.path.basename(url))
        print('({}/{}) Downloading data to {} from {}'.format(i + 1, len(urls), landing_path, url))
        with requests.get(url, stream=True) as response:
            with open(landing_path, 'wb') as f:
                for chunk in response.iter_content(chunk_size=2048):
                    if chunk:
                        f.write(chunk)
    print('\nDownload complete\n')

    # Uncompress data
    print('Uncompressing data:\n')
    for path in download_paths:
        # Uncompress data
        print('\t{}'.format(path))
        shutil.unpack_archive(path, exoctk_data_dir)
        # Remove original .tar.gz files
        os.remove(path)

    # Combine modelgrid directories
    print('\nOrganizing files into exoctk_data/ directory')
    try:
        os.makedirs(os.path.join(exoctk_data_dir, 'modelgrid', 'ATLAS9'))
        os.makedirs(os.path.join(exoctk_data_dir, 'modelgrid', 'ACES'))
    except FileExistsError:
        pass
    modelgrid_files = glob.glob(os.path.join(exoctk_data_dir, 'modelgrid.*', '*'))
    for src in modelgrid_files:
        if 'ATLAS9' in src:
            dst = os.path.join(exoctk_data_dir, 'modelgrid', 'ATLAS9')
        elif 'ACES_' in src:
            dst = os.path.join(exoctk_data_dir, 'modelgrid', 'ACES')
        try:
            shutil.move(src, dst)
        except shutil.Error:
            print('Unable to organize modelgrid/ directory')
<<<<<<< HEAD

    for dir in ['modelgrid.ATLAS9', 'modelgrid.ACES_1', 'modelgrid.ACES_2']:
        path = os.path.join(exoctk_data_dir, dir)
        if os.path.exists(path):
            shutil.rmtree(path)

    print('Completed!')


def color_gen(colormap='viridis', key=None, n=10):
    """Color generator for Bokeh plots

    Parameters
    ----------
    colormap: str, sequence
        The name of the color map

    Returns
    -------
    generator
        A generator for the color palette
    """
    if colormap in dir(bpal):
        palette = getattr(bpal, colormap)

        if isinstance(palette, dict):
            if key is None:
                key = list(palette.keys())[0]
            palette = palette[key]

        elif callable(palette):
            palette = palette(n)

        else:
            raise TypeError("pallette must be a bokeh palette name or a sequence of color hex values.")

    elif isinstance(colormap, (list, tuple)):
        palette = colormap

    else:
        raise TypeError("pallette must be a bokeh palette name or a sequence of color hex values.")

    yield from itertools.cycle(palette)


COLORS = color_gen('Category10')


def fill_between(fig, xdata, ymin, ymax, **kwargs):
    """Function to emulate matplotlib fill_between in bokeh

    Parameters
    ----------
    fig: bokeh.plotting.figure
        The figure to draw on
    xdata: sequence
        The x-axis data
    ymin: int
        The lower y-bound
    ymax: int
        The upper y-bound

    Returns
    -------
    bokeh.plotting.figure
        The figure
    """
    nanbot = np.where([np.isnan(i) for i in ymin])[0]
    nantop = np.where([np.isnan(i) for i in ymax])[0]
    yb = np.split(ymin, nanbot)
    xs = np.split(xdata, nanbot)
    yt = np.split(ymax, nantop)
    for x, bot, top in zip(xs, yb, yt):
        x = np.append(x, x[::-1])
        y = np.append(bot, top[::-1])
        fig.patch(x, y, **kwargs)
    return fig


def interp_flux(mu, flux, params, values):
    """
    Interpolate a cube of synthetic spectra for a
    given index of mu

    Parameters
    ----------
    mu: int
        The index of the (Teff, logg, FeH, *mu*, wavelength)
        data cube to interpolate
    flux: np.ndarray
        The 5D data array
    params: list
        A list of each free parameter range
    values: list
        A list of each free parameter values

    Returns
    -------
    tu
        The array of new flux values
    """
    # Iterate over each wavelength (-1 index of flux array)
    shp = flux.shape[-1]
    flx = np.zeros(shp)
    generators = []
    for lam in range(shp):
        interp_f = RegularGridInterpolator(params, flux[:, :, :, mu, lam])
        f, = interp_f(values)

        flx[lam] = f
        generators.append(interp_f)

    return flx, generators


def calc_zoom(R_f, arr):
    """
    Calculate the zoom factor required to make the given
    array into the given resolution

    Parameters
    ----------
    R_f: int
        The desired final resolution of the wavelength array
    arr: array-like
        The array to zoom
    """
    # Get initial resolution
    lam = arr[-1] - arr[0]
    d_lam_i = np.nanmean(np.diff(arr))
    # R_i = lam/d_lam_i

    # Calculate zoom
    d_lam_f = lam / R_f
    z = d_lam_i / d_lam_f

    return z


def rebin_spec(spec, wavnew, oversamp=100, plot=False):
    """
    Rebin a spectrum to a new wavelength array while preserving
    the total flux

    Parameters
    ----------
    spec: array-like
        The wavelength and flux to be binned
    wavenew: array-like
        The new wavelength array

    Returns
    -------
    np.ndarray
        The rebinned flux

    """
    wave, flux = spec
    nlam = len(wave)
    x0 = np.arange(nlam, dtype=float)
    x0int = np.arange((nlam - 1.) * oversamp + 1., dtype=float) / oversamp
    w0int = np.interp(x0int, x0, wave)
    spec0int = np.interp(w0int, wave, flux) / oversamp

    # Set up the bin edges for down-binning
    maxdiffw1 = np.diff(wavnew).max()
    w1bins = np.concatenate(([wavnew[0] - maxdiffw1], .5 * (wavnew[1::] + wavnew[0: -1]), [wavnew[-1] + maxdiffw1]))

    # Bin down the interpolated spectrum:
    w1bins = np.sort(w1bins)
    nbins = len(w1bins) - 1
    specnew = np.zeros(nbins)
    inds2 = [[w0int.searchsorted(w1bins[ii], side='left'), w0int.searchsorted(w1bins[ii + 1], side='left')] for ii in range(nbins)]

    for ii in range(nbins):
        specnew[ii] = np.sum(spec0int[inds2[ii][0]: inds2[ii][1]])

    return specnew


def writeFITS(filename, extensions, headers=()):
    """
    Write some data to a new FITS file

    Parameters
    ----------
    filename: str
        The filename of the output FITS file
    extensions: dict
        The extension name and associated data to include
        in the file
    headers: array-like
        The (keyword, value, comment) groups for the PRIMARY
        header extension

    """
    # Write the arrays to a FITS file
    prihdu = fits.PrimaryHDU()
    prihdu.name = 'PRIMARY'
    hdulist = fits.HDUList([prihdu])

    # Write the header to the PRIMARY HDU
    hdulist['PRIMARY'].header.extend(headers, end=True)

    # Write the data to the HDU
    for k, v in extensions.items():
        hdulist.append(fits.ImageHDU(data=v, name=k))

    # Write the file
    hdulist.writeto(filename, clobber=True)
    hdulist.close()

    # Insert END card to prevent header error
    # hdulist[0].header.tofile(filename, endcard=True, clobber=True)


def smooth(x, window_len=10, window='hanning'):
    """smooth the data using a window with requested size.

    This method is based on the convolution of a scaled window with the signal.
    The signal is prepared by introducing reflected copies of the signal
    (with the window size) in both ends so that transient parts are minimized
    in the begining and end part of the output signal.

    Parameters
    ----------
    x: sequence
        The input signal
    window_len: int
        The dimension of the smoothing window
    window: str
        The type of window from 'flat', 'hanning', 'hamming', 'bartlett',
        'blackman'. 'flat' window will produce a moving average smoothing.

    Retruns
    -------
    np.ndarray
        The smoothed signal

    Example
    -------
    t = linspace(-2, 2, 0.1)
    x = sin(t)+randn(len(t))*0.1
    y = smooth(x)
    """
    if x.ndim != 1:
        raise ValueError("smooth only accepts 1 dimension arrays.")

    if x.size < window_len:
        raise ValueError("Input vector needs to be bigger than window size.")

    if window_len < 3:
        return x

    if window not in ['flat', 'hanning', 'hamming', 'bartlett', 'blackman']:
        raise ValueError("Window is one of 'flat', 'hanning', 'hamming',\
                          'bartlett', 'blackman'")

    s = np.r_[2 * np.median(x[0: window_len / 5]) - x[window_len: 1: -1], x, 2 * np.median(x[-window_len / 5:]) - x[-1: -window_len: -1]]

    if window == 'flat':
        w = np.ones(window_len, 'd')
    else:
        w = eval('np.' + window + '(window_len)')

    y = np.convolve(w / w.sum(), s, mode='same')

    return y[window_len - 1: -window_len + 1]


def medfilt(x, window_len):
    """
    Apply a length-k median filter to a 1D array x.
    Boundaries are extended by repeating endpoints.

    Parameters
    ----------
    x: np.array
        The 1D array to smooth
    window_len: int
        The size of the smoothing window
=======
>>>>>>> 922e79bd

    for dir in ['modelgrid.ATLAS9', 'modelgrid.ACES_1', 'modelgrid.ACES_2']:
        path = os.path.join(exoctk_data_dir, dir)
        if os.path.exists(path):
            shutil.rmtree(path)

    print('Completed!')


def filter_table(table, **kwargs):
    """Retrieve the filtered rows

    Parameters
    ----------
    table: astropy.table.Table, pandas.DataFrame
        The table to filter
    param: str
        The parameter to filter by, e.g. 'Teff'
    value: str, float, int, sequence
        The criteria to filter by,
        which can be single valued like 1400
        or a range with operators [<,<=,>,>=],
        e.g. ('>1200','<=1400')

    Returns
    -------
    astropy.table.Table, pandas.DataFrame
        The filtered table
    """

    for param, value in kwargs.items():

        # Check it is a valid column
        if param not in table.colnames:
            raise KeyError("No column named {}".format(param))

        # Wildcard case
        if isinstance(value, (str, bytes)) and '*' in value:

            # Get column data
            data = list(map(str, table[param]))

            if not value.startswith('*'):
                value = '^' + value
            if not value.endswith('*'):
                value = value + '$'

            # Strip double quotes and decod
            value = value.replace("'", '').replace('"', '').replace('*', '(.*)')

            # Regex
            reg = re.compile(value, re.IGNORECASE)
            keep = list(filter(reg.findall, data))

            # Get indexes
            idx = np.where([i in keep for i in data])

            # Filter table
            table = table[idx]

        else:

            # Make single value string into conditions
            if isinstance(value, str):

                # Check for operator
                if any([value.startswith(o) for o in ['<', '>', '=']]):
                    value = [value]

                # Assume eqality if no operator
                else:
                    value = ['==' + value]

            # Turn numbers into strings
            if isinstance(value, (int, float, np.float16)):
                value = ["=={}".format(value)]

            # Iterate through multiple conditions
            for cond in value:

                # Equality
                if cond.startswith('='):
                    v = cond.replace('=', '')
                    if v.replace('.', '', 1).isdigit():
                        table = table[table[param] == eval(v)]
                    else:
                        table = table[table[param] == v]

                # Less than or equal
                elif cond.startswith('<='):
                    v = cond.replace('<=', '')
                    table = table[table[param] <= eval(v)]

                # Less than
                elif cond.startswith('<'):
                    v = cond.replace('<', '')
                    table = table[table[param] < eval(v)]

                # Greater than or equal
                elif cond.startswith('>='):
                    v = cond.replace('>=', '')
                    table = table[table[param] >= eval(v)]

                # Greater than
                elif cond.startswith('>'):
                    v = cond.replace('>', '')
                    table = table[table[param] > eval(v)]

                else:
                    raise ValueError("'{}' operator not valid.".format(cond))

    return table


def find_closest(axes, points, n=1, values=False):
    """Find the n-neighboring elements of a given value in an array

    Parameters
    ----------
    axes: list, np.array
        The array(s) to search
    points: array-like, float
        The point(s) to search for
    n: int
        The number of values to the left and right of the points
    Returns
    -------
    np.ndarray
        The n-values to the left and right of 'points' in 'axes'
    """

    results = []
    if not isinstance(axes, list):
        axes = [axes]
        points = [points]

    for i, (axis, point) in enumerate(zip(axes, points)):
        if point >= min(axis) and point <= max(axis):
            axis = np.asarray(axis)
            idx = np.clip(axis.searchsorted(point), 1, len(axis) - 1)
            slc = slice(max(0, idx - n), min(idx + n, len(axis)))

            if values:
                result = axis[slc]
            else:

                result = np.arange(0, len(axis))[slc].astype(int)

            results.append(result)
        else:
            print('Point {} outside grid.'.format(point))
            return

    return results


def get_canonical_name(target_name):
    """Get ExoMAST prefered name for exoplanet.

    Parameters
    ----------
    target_name : string
        The name of the target transit.

    Returns
    -------
    canonical_name : string
    """

    target_url = "https://exo.mast.stsci.edu/api/v0.1/exoplanets/identifiers/"

    # Create params dict for url parsing. Easier than trying to format yourself.
    params = {"name": target_name}

    r = requests.get(target_url, params=params)
    planetnames = r.json()
    canonical_name = planetnames['canonicalName']

    return canonical_name


def get_env_variables():
    """Returns a dictionary containing various environment variable
    information.

    Returns
    -------
    env_variables : dict
        A dictionary containing various environment variable data
    """

    env_variables = {}

    # Get the location of EXOCTK_DATA environvment variable and check that it is valid
    env_variables['exoctk_data'] = os.environ.get('EXOCTK_DATA')

    # If the variable is blank or doesn't exist
    ON_GITHUB_ACTIONS = os.path.expanduser('~') == '/home/runner' or os.path.expanduser('~') == '/Users/runner'
    if not ON_GITHUB_ACTIONS:
        if not env_variables['exoctk_data']:
            raise ValueError(
                'The $EXOCTK_DATA environment variable is not set.  Please set the '
                'value of this variable to point to the location of the ExoCTK data '
                'download folder.  Users may retreive this folder by clicking the '
                '"ExoCTK Data Download" button on the ExoCTK website.'
            )

        # If the variable exists but doesn't point to a real location
        if not os.path.exists(env_variables['exoctk_data']):
            raise FileNotFoundError(
                'The $EXOCTK_DATA environment variable is set to a location that '
                'cannot be accessed.')

        # If the variable exists, points to a real location, but is missing contents
        for item in ['modelgrid', 'fortney', 'exoctk_log', 'generic']:
            if item not in [os.path.basename(item) for item in glob.glob(os.path.join(env_variables['exoctk_data'], '*'))]:
                raise KeyError('Missing {}/ directory from {}'.format(item, env_variables['exoctk_data']))

    env_variables['modelgrid_dir'] = os.path.join(env_variables['exoctk_data'], 'modelgrid/')
    env_variables['fortgrid_dir'] = os.path.join(env_variables['exoctk_data'], 'fortney/')
    env_variables['exoctklog_dir'] = os.path.join(env_variables['exoctk_data'], 'exoctk_log/')
    env_variables['genericgrid_dir'] = os.path.join(env_variables['exoctk_data'], 'generic/')

    return env_variables


def get_target_data(target_name):
    """Send request to exomast restful api for target information.

    Parameters
    ----------
    target_name : string
        The name of the target transit

    Returns
    -------
    target_data: json:
        json object with target data.
    """

    canonical_name = get_canonical_name(target_name)

    target_url = build_target_url(canonical_name)

    r = requests.get(target_url)

    if r.status_code == 200:
        target_data = r.json()
    else:
        print('Whoops, no data for this target!')

    # Some targets have multiple catalogs
    # nexsci is the first choice.
    if len(target_data) > 1:
        # Get catalog names from exomast and make then the keys of a dictionary
        # and the values are its position in the json object.
        catalog_dict = {data['catalog_name']: index for index, data in enumerate(target_data)}

        # Parse based on catalog accuracy.
        if 'nexsci' in list(catalog_dict.keys()):
            target_data = target_data[catalog_dict['nexsci']]
        elif 'exoplanets.org' in list(catalog_dict.keys()):
            target_data = target_data[catalog_dict['exoplanets.org']]
        else:
            target_data = target_data[0]
    else:
        target_data = target_data[0]

    # Strip spaces and non numeric or alphabetic characters and combine.
    url = 'https://exo.mast.stsci.edu/exomast_planet.html?planet={}'.format(re.sub(r'\W+', '', canonical_name))

    return target_data, url


def interp_flux(mu, flux, params, values):
    """
    Interpolate a cube of synthetic spectra for a
    given index of mu

    Parameters
    ----------
    mu: int
        The index of the (Teff, logg, FeH, *mu*, wavelength)
        data cube to interpolate
    flux: np.ndarray
        The 5D data array
    params: list
        A list of each free parameter range
    values: list
        A list of each free parameter values

    Returns
    -------
    tu
        The array of new flux values
    """

    # Iterate over each wavelength (-1 index of flux array)
    shp = flux.shape[-1]
    flx = np.zeros(shp)
    generators = []
    for lam in range(shp):
        interp_f = RegularGridInterpolator(params, flux[:, :, :, mu, lam])
        f, = interp_f(values)

        flx[lam] = f
        generators.append(interp_f)

    return flx, generators


def medfilt(x, window_len):
    """Apply a length-k median filter to a 1D array x.
    Boundaries are extended by repeating endpoints.

    Parameters
    ----------
    x: np.array
        The 1D array to smooth
    window_len: int
        The size of the smoothing window

    Returns
    -------
    np.ndarray
        The smoothed 1D array
    """

    # assert x.ndim == 1, "Input must be one-dimensional."
    if window_len % 2 == 0:
        s1 = "Median filter length ("
        s2 = ") must be odd. Adding 1."
        print(s1 + str(window_len) + s2)
        window_len += 1
    window_len = int(window_len)
    k2 = int((window_len - 1) // 2)
    s = np.r_[2 * np.median(x[0: int(window_len / 5)]) - x[window_len: 1: -1], x, 2 * np.median(x[int(-window_len / 5):]) - x[-1: -window_len: -1]]
    y = np.zeros((len(s), window_len), dtype=s.dtype)

    y[:, k2] = s
    for i in range(k2):
        j = k2 - i
        y[j:, i] = s[:-j]
        y[: j, i] = s[0]
        y[: -j, -(i + 1)] = s[j:]
        y[-j:, -(i + 1)] = s[-1]
    return np.median(y[window_len - 1: -window_len + 1], axis=1)


def rebin_spec(spec, wavnew, oversamp=100, plot=False):
    """
    Rebin a spectrum to a new wavelength array while preserving
    the total flux

    Parameters
    ----------
    spec: array-like
        The wavelength and flux to be binned
    wavenew: array-like
        The new wavelength array

    Returns
    -------
    np.ndarray
        The rebinned flux
    """

    wave, flux = spec
    nlam = len(wave)
    x0 = np.arange(nlam, dtype=float)
    x0int = np.arange((nlam - 1.) * oversamp + 1., dtype=float) / oversamp
    w0int = np.interp(x0int, x0, wave)
    spec0int = np.interp(w0int, wave, flux) / oversamp

    # Set up the bin edges for down-binning
    maxdiffw1 = np.diff(wavnew).max()
    w1bins = np.concatenate(([wavnew[0] - maxdiffw1], .5 * (wavnew[1::] + wavnew[0: -1]), [wavnew[-1] + maxdiffw1]))

    # Bin down the interpolated spectrum:
    w1bins = np.sort(w1bins)
    nbins = len(w1bins) - 1
    specnew = np.zeros(nbins)
    inds2 = [[w0int.searchsorted(w1bins[ii], side='left'), w0int.searchsorted(w1bins[ii + 1], side='left')] for ii in range(nbins)]

    for ii in range(nbins):
        specnew[ii] = np.sum(spec0int[inds2[ii][0]: inds2[ii][1]])

    return specnew


def smooth(x, window_len=10, window='hanning'):
    """smooth the data using a window with requested size.

    This method is based on the convolution of a scaled window with the
    signal. The signal is prepared by introducing reflected copies of
    the signal (with the window size) in both ends so that transient
    parts are minimized in the begining and end part of the output
    signal.

    Parameters
    ----------
    x: sequence
        The input signal
    window_len: int
        The dimension of the smoothing window
    window: str
        The type of window from 'flat', 'hanning', 'hamming',
        'bartlett', 'blackman'. 'flat' window will produce a moving
        average smoothing.

    Retruns
    -------
    np.ndarray
        The smoothed signal

    Example
    -------
    t = linspace(-2, 2, 0.1)
    x = sin(t)+randn(len(t))*0.1
    y = smooth(x)
    """
    if x.ndim != 1:
        raise ValueError("smooth only accepts 1 dimension arrays.")

    if x.size < window_len:
        raise ValueError("Input vector needs to be bigger than window size.")

    if window_len < 3:
        return x

    if window not in ['flat', 'hanning', 'hamming', 'bartlett', 'blackman']:
        raise ValueError("Window is one of 'flat', 'hanning', 'hamming',\
                          'bartlett', 'blackman'")

    s = np.r_[2 * np.median(x[0: window_len / 5]) - x[window_len: 1: -1], x, 2 * np.median(x[-window_len / 5:]) - x[-1: -window_len: -1]]

    if window == 'flat':
        w = np.ones(window_len, 'd')
    else:
        w = eval('np.' + window + '(window_len)')

    y = np.convolve(w / w.sum(), s, mode='same')

    return y[window_len - 1: -window_len + 1]


def writeFITS(filename, extensions, headers=()):
    """
    Write some data to a new FITS file

    Parameters
    ----------
    filename: str
        The filename of the output FITS file
    extensions: dict
        The extension name and associated data to include
        in the file
    headers: array-like
        The (keyword, value, comment) groups for the PRIMARY
        header extension

    """
    # Write the arrays to a FITS file
    prihdu = fits.PrimaryHDU()
    prihdu.name = 'PRIMARY'
    hdulist = fits.HDUList([prihdu])

    # Write the header to the PRIMARY HDU
    hdulist['PRIMARY'].header.extend(headers, end=True)

    # Write the data to the HDU
    for k, v in extensions.items():
        hdulist.append(fits.ImageHDU(data=v, name=k))

    # Write the file
    hdulist.writeto(filename, clobber=True)
    hdulist.close()

    # Insert END card to prevent header error
    # hdulist[0].header.tofile(filename, endcard=True, clobber=True)<|MERGE_RESOLUTION|>--- conflicted
+++ resolved
@@ -265,7 +265,6 @@
             shutil.move(src, dst)
         except shutil.Error:
             print('Unable to organize modelgrid/ directory')
-<<<<<<< HEAD
 
     for dir in ['modelgrid.ATLAS9', 'modelgrid.ACES_1', 'modelgrid.ACES_2']:
         path = os.path.join(exoctk_data_dir, dir)
@@ -273,45 +272,6 @@
             shutil.rmtree(path)
 
     print('Completed!')
-
-
-def color_gen(colormap='viridis', key=None, n=10):
-    """Color generator for Bokeh plots
-
-    Parameters
-    ----------
-    colormap: str, sequence
-        The name of the color map
-
-    Returns
-    -------
-    generator
-        A generator for the color palette
-    """
-    if colormap in dir(bpal):
-        palette = getattr(bpal, colormap)
-
-        if isinstance(palette, dict):
-            if key is None:
-                key = list(palette.keys())[0]
-            palette = palette[key]
-
-        elif callable(palette):
-            palette = palette(n)
-
-        else:
-            raise TypeError("pallette must be a bokeh palette name or a sequence of color hex values.")
-
-    elif isinstance(colormap, (list, tuple)):
-        palette = colormap
-
-    else:
-        raise TypeError("pallette must be a bokeh palette name or a sequence of color hex values.")
-
-    yield from itertools.cycle(palette)
-
-
-COLORS = color_gen('Category10')
 
 
 def fill_between(fig, xdata, ymin, ymax, **kwargs):
@@ -345,219 +305,6 @@
     return fig
 
 
-def interp_flux(mu, flux, params, values):
-    """
-    Interpolate a cube of synthetic spectra for a
-    given index of mu
-
-    Parameters
-    ----------
-    mu: int
-        The index of the (Teff, logg, FeH, *mu*, wavelength)
-        data cube to interpolate
-    flux: np.ndarray
-        The 5D data array
-    params: list
-        A list of each free parameter range
-    values: list
-        A list of each free parameter values
-
-    Returns
-    -------
-    tu
-        The array of new flux values
-    """
-    # Iterate over each wavelength (-1 index of flux array)
-    shp = flux.shape[-1]
-    flx = np.zeros(shp)
-    generators = []
-    for lam in range(shp):
-        interp_f = RegularGridInterpolator(params, flux[:, :, :, mu, lam])
-        f, = interp_f(values)
-
-        flx[lam] = f
-        generators.append(interp_f)
-
-    return flx, generators
-
-
-def calc_zoom(R_f, arr):
-    """
-    Calculate the zoom factor required to make the given
-    array into the given resolution
-
-    Parameters
-    ----------
-    R_f: int
-        The desired final resolution of the wavelength array
-    arr: array-like
-        The array to zoom
-    """
-    # Get initial resolution
-    lam = arr[-1] - arr[0]
-    d_lam_i = np.nanmean(np.diff(arr))
-    # R_i = lam/d_lam_i
-
-    # Calculate zoom
-    d_lam_f = lam / R_f
-    z = d_lam_i / d_lam_f
-
-    return z
-
-
-def rebin_spec(spec, wavnew, oversamp=100, plot=False):
-    """
-    Rebin a spectrum to a new wavelength array while preserving
-    the total flux
-
-    Parameters
-    ----------
-    spec: array-like
-        The wavelength and flux to be binned
-    wavenew: array-like
-        The new wavelength array
-
-    Returns
-    -------
-    np.ndarray
-        The rebinned flux
-
-    """
-    wave, flux = spec
-    nlam = len(wave)
-    x0 = np.arange(nlam, dtype=float)
-    x0int = np.arange((nlam - 1.) * oversamp + 1., dtype=float) / oversamp
-    w0int = np.interp(x0int, x0, wave)
-    spec0int = np.interp(w0int, wave, flux) / oversamp
-
-    # Set up the bin edges for down-binning
-    maxdiffw1 = np.diff(wavnew).max()
-    w1bins = np.concatenate(([wavnew[0] - maxdiffw1], .5 * (wavnew[1::] + wavnew[0: -1]), [wavnew[-1] + maxdiffw1]))
-
-    # Bin down the interpolated spectrum:
-    w1bins = np.sort(w1bins)
-    nbins = len(w1bins) - 1
-    specnew = np.zeros(nbins)
-    inds2 = [[w0int.searchsorted(w1bins[ii], side='left'), w0int.searchsorted(w1bins[ii + 1], side='left')] for ii in range(nbins)]
-
-    for ii in range(nbins):
-        specnew[ii] = np.sum(spec0int[inds2[ii][0]: inds2[ii][1]])
-
-    return specnew
-
-
-def writeFITS(filename, extensions, headers=()):
-    """
-    Write some data to a new FITS file
-
-    Parameters
-    ----------
-    filename: str
-        The filename of the output FITS file
-    extensions: dict
-        The extension name and associated data to include
-        in the file
-    headers: array-like
-        The (keyword, value, comment) groups for the PRIMARY
-        header extension
-
-    """
-    # Write the arrays to a FITS file
-    prihdu = fits.PrimaryHDU()
-    prihdu.name = 'PRIMARY'
-    hdulist = fits.HDUList([prihdu])
-
-    # Write the header to the PRIMARY HDU
-    hdulist['PRIMARY'].header.extend(headers, end=True)
-
-    # Write the data to the HDU
-    for k, v in extensions.items():
-        hdulist.append(fits.ImageHDU(data=v, name=k))
-
-    # Write the file
-    hdulist.writeto(filename, clobber=True)
-    hdulist.close()
-
-    # Insert END card to prevent header error
-    # hdulist[0].header.tofile(filename, endcard=True, clobber=True)
-
-
-def smooth(x, window_len=10, window='hanning'):
-    """smooth the data using a window with requested size.
-
-    This method is based on the convolution of a scaled window with the signal.
-    The signal is prepared by introducing reflected copies of the signal
-    (with the window size) in both ends so that transient parts are minimized
-    in the begining and end part of the output signal.
-
-    Parameters
-    ----------
-    x: sequence
-        The input signal
-    window_len: int
-        The dimension of the smoothing window
-    window: str
-        The type of window from 'flat', 'hanning', 'hamming', 'bartlett',
-        'blackman'. 'flat' window will produce a moving average smoothing.
-
-    Retruns
-    -------
-    np.ndarray
-        The smoothed signal
-
-    Example
-    -------
-    t = linspace(-2, 2, 0.1)
-    x = sin(t)+randn(len(t))*0.1
-    y = smooth(x)
-    """
-    if x.ndim != 1:
-        raise ValueError("smooth only accepts 1 dimension arrays.")
-
-    if x.size < window_len:
-        raise ValueError("Input vector needs to be bigger than window size.")
-
-    if window_len < 3:
-        return x
-
-    if window not in ['flat', 'hanning', 'hamming', 'bartlett', 'blackman']:
-        raise ValueError("Window is one of 'flat', 'hanning', 'hamming',\
-                          'bartlett', 'blackman'")
-
-    s = np.r_[2 * np.median(x[0: window_len / 5]) - x[window_len: 1: -1], x, 2 * np.median(x[-window_len / 5:]) - x[-1: -window_len: -1]]
-
-    if window == 'flat':
-        w = np.ones(window_len, 'd')
-    else:
-        w = eval('np.' + window + '(window_len)')
-
-    y = np.convolve(w / w.sum(), s, mode='same')
-
-    return y[window_len - 1: -window_len + 1]
-
-
-def medfilt(x, window_len):
-    """
-    Apply a length-k median filter to a 1D array x.
-    Boundaries are extended by repeating endpoints.
-
-    Parameters
-    ----------
-    x: np.array
-        The 1D array to smooth
-    window_len: int
-        The size of the smoothing window
-=======
->>>>>>> 922e79bd
-
-    for dir in ['modelgrid.ATLAS9', 'modelgrid.ACES_1', 'modelgrid.ACES_2']:
-        path = os.path.join(exoctk_data_dir, dir)
-        if os.path.exists(path):
-            shutil.rmtree(path)
-
-    print('Completed!')
-
-
 def filter_table(table, **kwargs):
     """Retrieve the filtered rows
 
