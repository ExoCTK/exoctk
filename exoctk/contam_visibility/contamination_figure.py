import os
import sys

from astropy.io import fits
from bokeh.layouts import gridplot
from bokeh.models import Range1d, LinearColorMapper
from bokeh.palettes import PuBu
from bokeh.plotting import figure
import numpy as np

from . import visibilityPA as vpa
from ..utils import fill_between


EXOCTK_DATA = os.environ.get('EXOCTK_DATA')
if not EXOCTK_DATA:
    print(
        'WARNING: The $EXOCTK_DATA environment variable is not set. '
        'Contamination overlap will not work. Please set the '
        'value of this variable to point to the location of the exoctk_data '
        'download folder.  Users may retreive this folder by clicking the '
        '"ExoCTK Data Download" button on the ExoCTK website, or by using '
        'the exoctk.utils.download_exoctk_data() function.')
    TRACES_PATH = None
else:
    TRACES_PATH = os.path.join(EXOCTK_DATA, 'exoctk_contam', 'traces')

<<<<<<< HEAD
disp_nircam = 0.001  # microns
lam0_nircam322w2 = 2.369
lam1_nircam322w2 = 4.417
lam0_nircam444w = 3.063
lam1_nircam444w = 5.111


def nirissContam(cube, paRange=[0, 360]):
    """ Generates the contamination figure that will be plotted on the website
    for NIRISS SOSS.
    """
    # Get data from FITS file
    if isinstance(cube, str):
        hdu = fits.open(cubeName)
        cube = hdu[0].data
        hdu.close()

    # Pull out the target trace and cube of neighbor traces
    trace1 = cube[0, :, :]
    trace2 = cube[1, :, :]
    cube = cube[2:, :, :]

    plotPAmin, plotPAmax = paRange

    # Start calculations
    if not TRACES_PATH:
        return None
    lam_file = os.path.join(TRACES_PATH, 'NIRISS_old', 'lambda_order1-2.txt')
    ypix, lamO1, lamO2 = np.loadtxt(lam_file, unpack=True)

    nPA = cube.shape[0]
    rows = cube.shape[1]
    cols = cube.shape[2]
    dPA = 360 // nPA
    PA = np.arange(nPA) * dPA

    contamO1 = np.zeros([rows, nPA])
    contamO2 = np.zeros([rows, nPA])

    low_lim_col = 20
    high_lim_col = 41

    for row in np.arange(rows):
        # Contamination for order 1 of target trace
        i = np.argmax(trace1[row, :])
        tr = trace1[row, i - low_lim_col:i + high_lim_col]
        w = tr / np.sum(tr**2)
        ww = np.tile(w, nPA).reshape([nPA, tr.size])
        contamO1[row, :] = np.sum(
            cube[:, row, i - low_lim_col:i + high_lim_col] * ww, axis=1)

        # Contamination for order 2 of target trace
        if lamO2[row] < 0.6:
            continue
        i = np.argmax(trace2[row, :])
        tr = trace2[row, i - 20:i + 41]
        w = tr / np.sum(tr**2)
        ww = np.tile(w, nPA).reshape([nPA, tr.size])
        contamO2[row, :] = np.sum(cube[:, row, i - 20:i + 41] * ww, axis=1)

    return contamO1, contamO2


def nircamContam(cube, paRange=[0, 360]):
    """ Generates the contamination figure that will be plotted on the website
    for NIRCam Grism Time Series mode.

    Parameters
    ----------
    cube : arr or str
        A 3D array of the simulated field at every Aperture Position Angle (APA).
        The shape of the cube is (361, subY, subX).
        or
        The name of an HDU .fits file sthat has the cube.

    Returns
    -------
    bokeh plot
    """
    # Get data from FITS file
    if isinstance(cube, str):
        hdu = fits.open(cubeName)
        cube = hdu[0].data
        hdu.close()

    # Pull out the target trace and cube of neighbor traces
    targ = cube[0, :, :]  # target star order 1 trace
    # neighbor star order 1 and 2 traces in all the angles
    cube = cube[1:, :, :]

    # Remove background values < 1 as it can blow up contamination
    targ = np.where(targ < 1, 0, targ)

    PAmin, PAmax = paRange[0], paRange[1]
    PArange = np.arange(PAmin, PAmax, 1)

    nPA, rows, cols = cube.shape[0], cube.shape[1], cube.shape[2]

    contamO1 = np.zeros([nPA, cols])

    # the width of the trace (in Y-direction for NIRCam GTS)
    peak = targ.max()
    low_lim_row = np.where(targ > 0.0001 * peak)[0].min()
    high_lim_row = np.where(targ > 0.0001 * peak)[0].max()

    # the length of the trace (in X-direction for NIRCam GTS)
    targ_trace_start = np.where(targ > 0.0001 * peak)[1].min()
    targ_trace_stop = np.where(targ > 0.0001 * peak)[1].max()

    # Begin contam calculation at each channel (column) X
    for X in np.arange(cols):
        if (X < targ_trace_start) or (X > targ_trace_stop):
            continue

        peakY = np.argmax(targ[:, X])
        TOP, BOT = peakY + high_lim_row, peakY - low_lim_row

        tr = targ[BOT:TOP, X]

        # calculate weights
        wt = tr / np.sum(tr**2)
        ww = np.tile(wt, nPA).reshape([nPA, tr.size])

        contamO1[:, X] = np.sum(cube[:, BOT:TOP, X] * ww, axis=1)

    contamO1 = contamO1[:, targ_trace_start:targ_trace_stop]
    return contamO1


def miriContam(cube, paRange=[0, 360]):
    """ Generates the contamination figure that will be plotted on the website
    for MIRI LRS.
    """
    # Get data from FITS file
    if isinstance(cube, str):
        hdu = fits.open(cubeName)
        cube = hdu[0].data
        hdu.close()

    # Pull out the target trace and cube of neighbor traces
    targ = cube[0, :, :]  # target star order 1 trace
    # neighbor star order 1 and 2 traces in all the angles
    cube = cube[1:, :, :]

    # Remove background values < 1 as it can blow up contamination
    targ = np.where(targ < 1, 0, targ)

    PAmin, PAmax = paRange[0], paRange[1]
    PArange = np.arange(PAmin, PAmax, 1)

    nPA, rows, cols = cube.shape[0], cube.shape[1], cube.shape[2]

    contamO1 = np.zeros([rows, nPA])

    # the width of the trace (in Y-direction for NIRCam GTS)
    peak = targ.max()

    low_lim_col = np.where(targ > 0.0001 * peak)[1].min()
    high_lim_col = np.where(targ > 0.0001 * peak)[1].max()

    # the length of the trace (in X-direction for NIRCam GTS)
    targ_trace_start = np.where(targ > 0.0001 * peak)[0].min()
    targ_trace_stop = np.where(targ > 0.0001 * peak)[0].max()
    # Begin contam calculation at each channel (row) Y
    for Y in np.arange(rows):
        if (Y < targ_trace_start) or (Y > targ_trace_stop):
            continue

        peakX = np.argmax(targ[Y, :])
        LEFT, RIGHT = peakX - low_lim_col, peakX + high_lim_col

        tr = targ[Y, LEFT:RIGHT]

        # calculate weights
        wt = tr / np.sum(tr**2)
        ww = np.tile(wt, nPA).reshape([nPA, tr.size])

        contamO1[Y, :] = np.sum(cube[:, Y, LEFT:RIGHT] * wt,
                                where=~np.isnan(cube[:, Y, LEFT:RIGHT] * wt),
                                axis=1)

        #target = np.sum(cube[0, Y, LEFT:RIGHT], axis=0)

        # contamO1[Y, :] = np.sum(cube[:, Y, LEFT:RIGHT]*ww,
        #                        where=~np.isnan(cube[:, Y, LEFT:RIGHT]),
        #                        axis=1)#/target
    contamO1 = contamO1[targ_trace_start:targ_trace_stop, :]
    return contamO1
=======
DISP_NIRCAM = 0.001  # microns
LAM0_NIRCAM322W2 = 2.369
LAM1_NIRCAM322W2 = 4.417
LAM0_NIRCAM444W = 3.063
LAM1_NIRCAM444W = 5.111
>>>>>>> 743db78e


def contam(cube, instrument, targetName='noName', paRange=[0, 360],
           badPAs=np.asarray([]), tmpDir="", fig='', to_html=True):

    lam_file = os.path.join(TRACES_PATH, 'NIRISS_old', 'lambda_order1-2.txt')
    ypix, lamO1, lamO2 = np.loadtxt(lam_file, unpack=True)

    rows, cols = cube.shape[1], cube.shape[2]

    PAmin, PAmax = paRange[0], paRange[1]
    PA = np.arange(PAmin, PAmax, 1)

    # Generate the contam figure
    if instrument in ['NIS_SUBSTRIP256', 'NIS_SUBSTRIP96']:
        contamO1, contamO2 = nirissContam(cube)
        xlim0 = lamO1.min()
        xlim1 = lamO1.max()
    elif instrument == 'NRCA5_GRISM256_F444W':
        contamO1 = nircamContam(cube)
        xlim0 = lam0_nircam444w
        xlim1 = lam1_nircam444w
    elif instrument == 'NRCA5_GRISM256_F322W2':
        contamO1 = nircamContam(cube)
        xlim0 = lam0_nircam322w2
        xlim1 = lam1_nircam322w2
    elif instrument == 'MIRIM_SLITLESSPRISM':
        contamO1 = miriContam(cube)
        xlim0 = 5
        xlim1 = 12

<<<<<<< HEAD
    TOOLS = 'pan, box_zoom, crosshair, reset'
=======
    TOOLS = 'pan, box_zoom, crosshair, reset, hover'
>>>>>>> 8896b019b83bb82cba37ecaa32f910271449aa6f

    bad_PA_color = '#dddddd'
    bad_PA_alpha = 0.7
    dPA = 1

    # Order 1~~~~~~~~~~~~~~~~~~~~~~~~~~~~~~~~~~~~

    # Contam plot
<<<<<<< HEAD
=======
    if instrument == 'NIRISS':
        xlim0 = lamO1.min()
        xlim1 = lamO1.max()
    elif instrument == 'NIRCam F322W2':
        xlim0 = LAM0_NIRCAM322W2
        xlim1 = LAM1_NIRCAM322W2
    elif instrument == 'NIRCam F444W':
        xlim0 = LAM0_NIRCAM444W
        xlim1 = LAM1_NIRCAM444W
    elif instrument == 'MIRI':
        xlim0 = 5
        xlim1 = 12

>>>>>>> 743db78e
    ylim0 = PAmin - 0.5
    ylim1 = PAmax + 0.5
    color_mapper = LinearColorMapper(palette=PuBu[8][::-1][2:], low=-4, high=1)
    color_mapper.low_color = 'white'
    color_mapper.high_color = 'black'

    orders = 'Orders 1 & 2' if instrument.startswith('NRCA') else 'Order 1'
    s2 = figure(tools=TOOLS, width=500, height=500, title='{} {} Contamination with {}'.format(orders, targetName, instrument), x_range=Range1d(xlim0, xlim1), y_range=Range1d(ylim0, ylim1))

    contamO1 = contamO1 if 'NRCA' in instrument else contamO1.T
    contamO1 = np.fliplr(contamO1) if (instrument == 'MIRIM_SLITLESSPRISM') or (instrument == 'NRCA5_GRISM256_F322W2') else contamO1
    # fig_data = np.clip(contamO1, 1.e-10, 1.)  # [:, :361] # might this
    fig_data = np.log10(np.clip(contamO1, 1.e-10, 1.))  # [:, :361] # might this

    # index have something to
    # do w the choppiness
    # of o1 in all instruments
    # return(fig_data)

<<<<<<< HEAD
    X = xlim1 if (instrument == 'MIRIM_SLITLESSPRISM') or (instrument == 'NRCA5_GRISM256_F322W2') else xlim0
    DW = xlim0 - xlim1 if (instrument == 'MIRIM_SLITLESSPRISM') or (instrument == 'NRCA5_GRISM256_F322W2') else xlim1 - xlim0

=======
>>>>>>> 743db78e
    # Begin plotting ~~~~~~~~~~~~~~~~~~~~~~~~

    s2.image([fig_data], x=xlim0, y=ylim0, dw=xlim1 - xlim0, dh=ylim1 - ylim0, color_mapper=color_mapper)
    s2.xaxis.axis_label = 'Wavelength (um)'
    if not instrument.startswith('NIS'):
        s2.yaxis.axis_label = 'Aperture Position Angle (degrees)'

    # Add bad PAs
    bad_PA_color = '#555555'
    bad_PA_alpha = 0.6
    if len(badPAs) > 0:

        tops, bottoms, lefts, rights = [], [], [], []
        for idx in range(0, len(badPAs)):
            PAgroup = badPAs[idx]
            top_idx = np.max(PAgroup)
            bot_idx = np.min(PAgroup)

            tops.append(top_idx)
            bottoms.append(bot_idx)
            lefts.append(xlim0)
            rights.append(xlim1)

        s2.quad(top=tops, bottom=bottoms,
                left=lefts, right=rights,
                color=bad_PA_color, alpha=bad_PA_alpha)

    # Line plot
<<<<<<< HEAD
    #ax = 1 if 'NIRCam' in instrument else 0
    channels = cols if 'NRCA' in instrument else rows
    s3 = figure(tools=TOOLS, width=150, height=500, x_range=Range1d(0, 100), y_range=s2.y_range, title=None)
=======
    # ax = 1 if 'NIRCam' in instrument else 0
    channels = cols if 'NIRCam' in instrument else rows
    s3 = figure(tools=TOOLS, width=150, height=500,
                x_range=Range1d(0, 100), y_range=s2.y_range, title=None)
>>>>>>> 743db78e

    try:
        s3.line(100 * np.sum(contamO1 >= 0.001, axis=1) / channels, PA - dPA / 2, line_color='blue', legend_label='> 0.001')
        s3.line(100 * np.sum(contamO1 >= 0.01, axis=1) / channels, PA - dPA / 2, line_color='green', legend_label='> 0.01')
    except AttributeError:
        s3.line(100 * np.sum(contamO1 >= 0.001, axis=1) / channels, PA - dPA / 2, line_color='blue', legend='> 0.001')
        s3.line(100 * np.sum(contamO1 >= 0.01, axis=1) / channels, PA - dPA / 2, line_color='green', legend='> 0.01')

    s3.xaxis.axis_label = '% channels contam.'
    s3.yaxis.major_label_text_font_size = '0pt'

    # ~~~~~~ Order 2 ~~~~~~
    # Contam plot
    if instrument.startswith('NIS'):
        xlim0 = lamO2.min()
        xlim1 = lamO2.max()
        ylim0 = PA.min() - 0.5 * dPA
        ylim1 = PA.max() + 0.5 * dPA
        xlim0 = 0.614
        s5 = figure(tools=TOOLS, width=500, height=500, title='Order 2 {} Contamination with {}'.format(targetName, instrument), x_range=Range1d(xlim0, xlim1), y_range=s2.y_range)
        fig_data = np.log10(np.clip(contamO2.T, 1.e-10, 1.))[:, 300:]
<<<<<<< HEAD
        s5.image([fig_data], x=xlim0, y=ylim0, dw=xlim1 - xlim0, dh=ylim1 - ylim0, color_mapper=color_mapper)
=======
        s5.image(
            [fig_data],
            x=xlim0,
            y=ylim0,
            dw=xlim1 - xlim0,
            dh=ylim1 - ylim0,
            color_mapper=color_mapper)
        # s5.yaxis.major_label_text_font_size = '0pt'
>>>>>>> 743db78e
        s5.xaxis.axis_label = 'Wavelength (um)'
        s5.yaxis.axis_label = 'Aperture Position Angle (degrees)'

        if len(badPAs) > 0:

            tops, bottoms, lefts, rights = [], [], [], []
            for idx in range(0, len(badPAs)):
                PAgroup = badPAs[idx]
                top_idx = np.max(PAgroup)
                bot_idx = np.min(PAgroup)

                tops.append(top_idx)
                bottoms.append(bot_idx)
                lefts.append(xlim0)
                rights.append(xlim1)

            s5.quad(top=tops, bottom=bottoms, left=lefts, right=rights, color=bad_PA_color, alpha=bad_PA_alpha)

        # Line plot
        s6 = figure(tools=TOOLS, width=150, height=500, y_range=s2.y_range, x_range=Range1d(0, 100), title=None)

        try:
            s6.line(100 * np.sum(contamO2 >= 0.001, axis=0) / rows, PA - dPA / 2, line_color='blue', legend_label='> 0.001')
            s6.line(100 * np.sum(contamO2 >= 0.01, axis=0) / rows, PA - dPA / 2, line_color='green', legend_label='> 0.01')
        except AttributeError:
            s6.line(100 * np.sum(contamO2 >= 0.001, axis=0) / rows, PA - dPA / 2, line_color='blue', legend='> 0.001')
            s6.line(100 * np.sum(contamO2 >= 0.01, axis=0) / rows, PA - dPA / 2, line_color='green', legend='> 0.01')

        s6.xaxis.axis_label = '% channels contam.'
        s6.yaxis.major_label_text_font_size = '0pt'

    if len(badPAs) > 0:

        tops, bottoms, lefts, rights = [], [], [], []
        for idx in range(0, len(badPAs)):
            PAgroup = badPAs[idx]
            top_idx = np.max(PAgroup)
            bot_idx = np.min(PAgroup)

            tops.append(top_idx)
            bottoms.append(bot_idx)
            lefts.append(0)
            rights.append(100)

        s3.quad(top=tops, bottom=bottoms, left=lefts, right=rights, color=bad_PA_color, alpha=bad_PA_alpha)
        if instrument.startswith('NIS'):
            s6.quad(top=tops, bottom=bottoms, left=rights, right=lefts, color=bad_PA_color, alpha=bad_PA_alpha)

    # ~~~~~~ Plotting ~~~~~~

    if instrument.startswith('NIS'):
        fig = gridplot(children=[[s2, s3], [s5, s6]])
    else:
        fig = gridplot(children=[[s2, s3]])

    return fig  # , contamO1


def miriContam(cube, paRange=[0, 360]):
    """ Generates the contamination figure that will be plotted on the
    website for MIRI LRS.
    """
    # Get data from FITS file
    if isinstance(cube, str):
        hdu = fits.open(cubeName)
        cube = hdu[0].data
        hdu.close()

    # Pull out the target trace and cube of neighbor traces
    targ = cube[0, :, :]  # target star order 1 trace
    # neighbor star order 1 and 2 traces in all the angles
    cube = cube[1:, :, :]

    # Remove background values < 1 as it can blow up contamination
    targ = np.where(targ < 1, 0, targ)
    nPA, rows = cube.shape[0], cube.shape[1]
    contamO1 = np.zeros([rows, nPA])

    # the width of the trace (in Y-direction for NIRCam GTS)
    peak = targ.max()

    low_lim_col = np.where(targ > 0.0001 * peak)[1].min()
    high_lim_col = np.where(targ > 0.0001 * peak)[1].max()

    # the length of the trace (in X-direction for NIRCam GTS)
    targ_trace_start = np.where(targ > 0.0001 * peak)[0].min()
    targ_trace_stop = np.where(targ > 0.0001 * peak)[0].max()
    # Begin contam calculation at each channel (row) Y
    for Y in np.arange(rows):
        if (Y < targ_trace_start) or (Y > targ_trace_stop):
            continue

        peakX = np.argmax(targ[Y, :])
        LEFT, RIGHT = peakX - low_lim_col, peakX + high_lim_col

        tr = targ[Y, LEFT:RIGHT]

        # calculate weights
        wt = tr / np.sum(tr**2)
        contamO1[Y, :] = np.sum(cube[:, Y, LEFT:RIGHT] * wt,
                                where=~np.isnan(cube[:, Y, LEFT:RIGHT] * wt),
                                axis=1)

        # target = np.sum(cube[0, Y, LEFT:RIGHT], axis=0)

        # contamO1[Y, :] = np.sum(cube[:, Y, LEFT:RIGHT]*ww,
        #                        where=~np.isnan(cube[:, Y, LEFT:RIGHT]),
        #                        axis=1)#/target
    contamO1 = contamO1[targ_trace_start:targ_trace_stop, :]
    return contamO1


def nircamContam(cube, instrument, paRange=[0, 360]):
    """ Generates the contamination figure that will be plotted on the
    website for NIRCam Grism Time Series mode.

    PARAMETERS
    ----------
    cube : arr or str
        A 3D array of the simulated field at every Aperture Position
        Angle (APA). The shape of the cube is (361, subY, subX).
        or
        The name of an HDU .fits file sthat has the cube.

    instrument : str
        The name of the instrument + what filter is being used. For
        NIRCam the options are: 'NIRCam F322W2', 'NIRCam F444W'

    RETURNS
    -------
    bokeh plot
    """
    # Get data from FITS file
    if isinstance(cube, str):
        hdu = fits.open(cubeName)
        cube = hdu[0].data
        hdu.close()

    # Pull out the target trace and cube of neighbor traces
    targ = cube[0, :, :]  # target star order 1 trace
    # neighbor star order 1 and 2 traces in all the angles
    cube = cube[1:, :, :]

    # Remove background values < 1 as it can blow up contamination
    targ = np.where(targ < 1, 0, targ)
    nPA, cols = cube.shape[0], cube.shape[2]
    contamO1 = np.zeros([nPA, cols])

    # the width of the trace (in Y-direction for NIRCam GTS)
    peak = targ.max()
    low_lim_row = np.where(targ > 0.0001 * peak)[0].min()
    high_lim_row = np.where(targ > 0.0001 * peak)[0].max()

    # the length of the trace (in X-direction for NIRCam GTS)
    targ_trace_start = np.where(targ > 0.0001 * peak)[1].min()
    targ_trace_stop = np.where(targ > 0.0001 * peak)[1].max()

    # Begin contam calculation at each channel (column) X
    for X in np.arange(cols):
        if (X < targ_trace_start) or (X > targ_trace_stop):
            continue

        peakY = np.argmax(targ[:, X])
        TOP, BOT = peakY + high_lim_row, peakY - low_lim_row

        tr = targ[BOT:TOP, X]

        # calculate weights
        wt = tr / np.sum(tr**2)
        ww = np.tile(wt, nPA).reshape([nPA, tr.size])

        contamO1[:, X] = np.sum(cube[:, BOT:TOP, X] * ww, axis=1)

    contamO1 = contamO1[:, targ_trace_start:targ_trace_stop]
    return contamO1


def nirissContam(cube, paRange=[0, 360]):
    """ Generates the contamination figure that will be plotted on the
    website for NIRISS SOSS.
    """
    # Get data from FITS file
    if isinstance(cube, str):
        hdu = fits.open(cubeName)
        cube = hdu[0].data
        hdu.close()

    # Pull out the target trace and cube of neighbor traces
    trace1 = cube[0, :, :]
    trace2 = cube[1, :, :]
    cube = cube[2:, :, :]

    plotPAmin, plotPAmax = paRange

    # Start calculations
    if not TRACES_PATH:
        return None
    lam_file = os.path.join(TRACES_PATH, 'NIRISS', 'lambda_order1-2.txt')
    ypix, lamO1, lamO2 = np.loadtxt(lam_file, unpack=True)

    nPA = cube.shape[0]
    rows = cube.shape[1]
    cols = cube.shape[2]
    print('cols ', cols)

    contamO1 = np.zeros([rows, nPA])
    contamO2 = np.zeros([rows, nPA])

    low_lim_col = 20
    high_lim_col = 41

    for row in np.arange(rows):
        # Contamination for order 1 of target trace
        i = np.argmax(trace1[row, :])
        tr = trace1[row, i - low_lim_col:i + high_lim_col]
        w = tr / np.sum(tr**2)
        ww = np.tile(w, nPA).reshape([nPA, tr.size])
        contamO1[row, :] = np.sum(
            cube[:, row, i - low_lim_col:i + high_lim_col] * ww, axis=1)

        # Contamination for order 2 of target trace
        if lamO2[row] < 0.6:
            continue
        i = np.argmax(trace2[row, :])
        tr = trace2[row, i - 20:i + 41]
        w = tr / np.sum(tr**2)
        ww = np.tile(w, nPA).reshape([nPA, tr.size])
        contamO2[row, :] = np.sum(cube[:, row, i - 20:i + 41] * ww, axis=1)

    return contamO1, contamO2


if __name__ == "__main__":
    # arguments RA & DEC, conversion to radians
    argv = sys.argv

    ra = argv[1]
    dec = argv[2]
    cubeNameSuf = argv[3]

    pamin = 0 if len(argv) < 5 else int(argv[4])
    pamax = 360 if len(argv) < 6 else int(argv[5])

    cubeName = argv[6]
    targetName = None if len(argv) < 8 else argv[7]
    save = False if len(argv) < 8 else True  # if name provided -> save
    tmpDir = "." if len(argv) < 9 else argv[8]
    os.makedirs(tmpDir, exist_ok=True)

    goodPA, badPA, _ = vpa.checkVisPA(ra, dec, targetName)

    contam(cubeName, targetName=targetName, paRange=[pamin, pamax],
           badPA=badPA, tmpDir=tmpDir)
<|MERGE_RESOLUTION|>--- conflicted
+++ resolved
@@ -1,632 +1,583 @@
-import os
-import sys
-
-from astropy.io import fits
-from bokeh.layouts import gridplot
-from bokeh.models import Range1d, LinearColorMapper
-from bokeh.palettes import PuBu
-from bokeh.plotting import figure
-import numpy as np
-
-from . import visibilityPA as vpa
-from ..utils import fill_between
-
-
-EXOCTK_DATA = os.environ.get('EXOCTK_DATA')
-if not EXOCTK_DATA:
-    print(
-        'WARNING: The $EXOCTK_DATA environment variable is not set. '
-        'Contamination overlap will not work. Please set the '
-        'value of this variable to point to the location of the exoctk_data '
-        'download folder.  Users may retreive this folder by clicking the '
-        '"ExoCTK Data Download" button on the ExoCTK website, or by using '
-        'the exoctk.utils.download_exoctk_data() function.')
-    TRACES_PATH = None
-else:
-    TRACES_PATH = os.path.join(EXOCTK_DATA, 'exoctk_contam', 'traces')
-
-<<<<<<< HEAD
-disp_nircam = 0.001  # microns
-lam0_nircam322w2 = 2.369
-lam1_nircam322w2 = 4.417
-lam0_nircam444w = 3.063
-lam1_nircam444w = 5.111
-
-
-def nirissContam(cube, paRange=[0, 360]):
-    """ Generates the contamination figure that will be plotted on the website
-    for NIRISS SOSS.
-    """
-    # Get data from FITS file
-    if isinstance(cube, str):
-        hdu = fits.open(cubeName)
-        cube = hdu[0].data
-        hdu.close()
-
-    # Pull out the target trace and cube of neighbor traces
-    trace1 = cube[0, :, :]
-    trace2 = cube[1, :, :]
-    cube = cube[2:, :, :]
-
-    plotPAmin, plotPAmax = paRange
-
-    # Start calculations
-    if not TRACES_PATH:
-        return None
-    lam_file = os.path.join(TRACES_PATH, 'NIRISS_old', 'lambda_order1-2.txt')
-    ypix, lamO1, lamO2 = np.loadtxt(lam_file, unpack=True)
-
-    nPA = cube.shape[0]
-    rows = cube.shape[1]
-    cols = cube.shape[2]
-    dPA = 360 // nPA
-    PA = np.arange(nPA) * dPA
-
-    contamO1 = np.zeros([rows, nPA])
-    contamO2 = np.zeros([rows, nPA])
-
-    low_lim_col = 20
-    high_lim_col = 41
-
-    for row in np.arange(rows):
-        # Contamination for order 1 of target trace
-        i = np.argmax(trace1[row, :])
-        tr = trace1[row, i - low_lim_col:i + high_lim_col]
-        w = tr / np.sum(tr**2)
-        ww = np.tile(w, nPA).reshape([nPA, tr.size])
-        contamO1[row, :] = np.sum(
-            cube[:, row, i - low_lim_col:i + high_lim_col] * ww, axis=1)
-
-        # Contamination for order 2 of target trace
-        if lamO2[row] < 0.6:
-            continue
-        i = np.argmax(trace2[row, :])
-        tr = trace2[row, i - 20:i + 41]
-        w = tr / np.sum(tr**2)
-        ww = np.tile(w, nPA).reshape([nPA, tr.size])
-        contamO2[row, :] = np.sum(cube[:, row, i - 20:i + 41] * ww, axis=1)
-
-    return contamO1, contamO2
-
-
-def nircamContam(cube, paRange=[0, 360]):
-    """ Generates the contamination figure that will be plotted on the website
-    for NIRCam Grism Time Series mode.
-
-    Parameters
-    ----------
-    cube : arr or str
-        A 3D array of the simulated field at every Aperture Position Angle (APA).
-        The shape of the cube is (361, subY, subX).
-        or
-        The name of an HDU .fits file sthat has the cube.
-
-    Returns
-    -------
-    bokeh plot
-    """
-    # Get data from FITS file
-    if isinstance(cube, str):
-        hdu = fits.open(cubeName)
-        cube = hdu[0].data
-        hdu.close()
-
-    # Pull out the target trace and cube of neighbor traces
-    targ = cube[0, :, :]  # target star order 1 trace
-    # neighbor star order 1 and 2 traces in all the angles
-    cube = cube[1:, :, :]
-
-    # Remove background values < 1 as it can blow up contamination
-    targ = np.where(targ < 1, 0, targ)
-
-    PAmin, PAmax = paRange[0], paRange[1]
-    PArange = np.arange(PAmin, PAmax, 1)
-
-    nPA, rows, cols = cube.shape[0], cube.shape[1], cube.shape[2]
-
-    contamO1 = np.zeros([nPA, cols])
-
-    # the width of the trace (in Y-direction for NIRCam GTS)
-    peak = targ.max()
-    low_lim_row = np.where(targ > 0.0001 * peak)[0].min()
-    high_lim_row = np.where(targ > 0.0001 * peak)[0].max()
-
-    # the length of the trace (in X-direction for NIRCam GTS)
-    targ_trace_start = np.where(targ > 0.0001 * peak)[1].min()
-    targ_trace_stop = np.where(targ > 0.0001 * peak)[1].max()
-
-    # Begin contam calculation at each channel (column) X
-    for X in np.arange(cols):
-        if (X < targ_trace_start) or (X > targ_trace_stop):
-            continue
-
-        peakY = np.argmax(targ[:, X])
-        TOP, BOT = peakY + high_lim_row, peakY - low_lim_row
-
-        tr = targ[BOT:TOP, X]
-
-        # calculate weights
-        wt = tr / np.sum(tr**2)
-        ww = np.tile(wt, nPA).reshape([nPA, tr.size])
-
-        contamO1[:, X] = np.sum(cube[:, BOT:TOP, X] * ww, axis=1)
-
-    contamO1 = contamO1[:, targ_trace_start:targ_trace_stop]
-    return contamO1
-
-
-def miriContam(cube, paRange=[0, 360]):
-    """ Generates the contamination figure that will be plotted on the website
-    for MIRI LRS.
-    """
-    # Get data from FITS file
-    if isinstance(cube, str):
-        hdu = fits.open(cubeName)
-        cube = hdu[0].data
-        hdu.close()
-
-    # Pull out the target trace and cube of neighbor traces
-    targ = cube[0, :, :]  # target star order 1 trace
-    # neighbor star order 1 and 2 traces in all the angles
-    cube = cube[1:, :, :]
-
-    # Remove background values < 1 as it can blow up contamination
-    targ = np.where(targ < 1, 0, targ)
-
-    PAmin, PAmax = paRange[0], paRange[1]
-    PArange = np.arange(PAmin, PAmax, 1)
-
-    nPA, rows, cols = cube.shape[0], cube.shape[1], cube.shape[2]
-
-    contamO1 = np.zeros([rows, nPA])
-
-    # the width of the trace (in Y-direction for NIRCam GTS)
-    peak = targ.max()
-
-    low_lim_col = np.where(targ > 0.0001 * peak)[1].min()
-    high_lim_col = np.where(targ > 0.0001 * peak)[1].max()
-
-    # the length of the trace (in X-direction for NIRCam GTS)
-    targ_trace_start = np.where(targ > 0.0001 * peak)[0].min()
-    targ_trace_stop = np.where(targ > 0.0001 * peak)[0].max()
-    # Begin contam calculation at each channel (row) Y
-    for Y in np.arange(rows):
-        if (Y < targ_trace_start) or (Y > targ_trace_stop):
-            continue
-
-        peakX = np.argmax(targ[Y, :])
-        LEFT, RIGHT = peakX - low_lim_col, peakX + high_lim_col
-
-        tr = targ[Y, LEFT:RIGHT]
-
-        # calculate weights
-        wt = tr / np.sum(tr**2)
-        ww = np.tile(wt, nPA).reshape([nPA, tr.size])
-
-        contamO1[Y, :] = np.sum(cube[:, Y, LEFT:RIGHT] * wt,
-                                where=~np.isnan(cube[:, Y, LEFT:RIGHT] * wt),
-                                axis=1)
-
-        #target = np.sum(cube[0, Y, LEFT:RIGHT], axis=0)
-
-        # contamO1[Y, :] = np.sum(cube[:, Y, LEFT:RIGHT]*ww,
-        #                        where=~np.isnan(cube[:, Y, LEFT:RIGHT]),
-        #                        axis=1)#/target
-    contamO1 = contamO1[targ_trace_start:targ_trace_stop, :]
-    return contamO1
-=======
-DISP_NIRCAM = 0.001  # microns
-LAM0_NIRCAM322W2 = 2.369
-LAM1_NIRCAM322W2 = 4.417
-LAM0_NIRCAM444W = 3.063
-LAM1_NIRCAM444W = 5.111
->>>>>>> 743db78e
-
-
-def contam(cube, instrument, targetName='noName', paRange=[0, 360],
-           badPAs=np.asarray([]), tmpDir="", fig='', to_html=True):
-
-    lam_file = os.path.join(TRACES_PATH, 'NIRISS_old', 'lambda_order1-2.txt')
-    ypix, lamO1, lamO2 = np.loadtxt(lam_file, unpack=True)
-
-    rows, cols = cube.shape[1], cube.shape[2]
-
-    PAmin, PAmax = paRange[0], paRange[1]
-    PA = np.arange(PAmin, PAmax, 1)
-
-    # Generate the contam figure
-    if instrument in ['NIS_SUBSTRIP256', 'NIS_SUBSTRIP96']:
-        contamO1, contamO2 = nirissContam(cube)
-        xlim0 = lamO1.min()
-        xlim1 = lamO1.max()
-    elif instrument == 'NRCA5_GRISM256_F444W':
-        contamO1 = nircamContam(cube)
-        xlim0 = lam0_nircam444w
-        xlim1 = lam1_nircam444w
-    elif instrument == 'NRCA5_GRISM256_F322W2':
-        contamO1 = nircamContam(cube)
-        xlim0 = lam0_nircam322w2
-        xlim1 = lam1_nircam322w2
-    elif instrument == 'MIRIM_SLITLESSPRISM':
-        contamO1 = miriContam(cube)
-        xlim0 = 5
-        xlim1 = 12
-
-<<<<<<< HEAD
-    TOOLS = 'pan, box_zoom, crosshair, reset'
-=======
-    TOOLS = 'pan, box_zoom, crosshair, reset, hover'
->>>>>>> 8896b019b83bb82cba37ecaa32f910271449aa6f
-
-    bad_PA_color = '#dddddd'
-    bad_PA_alpha = 0.7
-    dPA = 1
-
-    # Order 1~~~~~~~~~~~~~~~~~~~~~~~~~~~~~~~~~~~~
-
-    # Contam plot
-<<<<<<< HEAD
-=======
-    if instrument == 'NIRISS':
-        xlim0 = lamO1.min()
-        xlim1 = lamO1.max()
-    elif instrument == 'NIRCam F322W2':
-        xlim0 = LAM0_NIRCAM322W2
-        xlim1 = LAM1_NIRCAM322W2
-    elif instrument == 'NIRCam F444W':
-        xlim0 = LAM0_NIRCAM444W
-        xlim1 = LAM1_NIRCAM444W
-    elif instrument == 'MIRI':
-        xlim0 = 5
-        xlim1 = 12
-
->>>>>>> 743db78e
-    ylim0 = PAmin - 0.5
-    ylim1 = PAmax + 0.5
-    color_mapper = LinearColorMapper(palette=PuBu[8][::-1][2:], low=-4, high=1)
-    color_mapper.low_color = 'white'
-    color_mapper.high_color = 'black'
-
-    orders = 'Orders 1 & 2' if instrument.startswith('NRCA') else 'Order 1'
-    s2 = figure(tools=TOOLS, width=500, height=500, title='{} {} Contamination with {}'.format(orders, targetName, instrument), x_range=Range1d(xlim0, xlim1), y_range=Range1d(ylim0, ylim1))
-
-    contamO1 = contamO1 if 'NRCA' in instrument else contamO1.T
-    contamO1 = np.fliplr(contamO1) if (instrument == 'MIRIM_SLITLESSPRISM') or (instrument == 'NRCA5_GRISM256_F322W2') else contamO1
-    # fig_data = np.clip(contamO1, 1.e-10, 1.)  # [:, :361] # might this
-    fig_data = np.log10(np.clip(contamO1, 1.e-10, 1.))  # [:, :361] # might this
-
-    # index have something to
-    # do w the choppiness
-    # of o1 in all instruments
-    # return(fig_data)
-
-<<<<<<< HEAD
-    X = xlim1 if (instrument == 'MIRIM_SLITLESSPRISM') or (instrument == 'NRCA5_GRISM256_F322W2') else xlim0
-    DW = xlim0 - xlim1 if (instrument == 'MIRIM_SLITLESSPRISM') or (instrument == 'NRCA5_GRISM256_F322W2') else xlim1 - xlim0
-
-=======
->>>>>>> 743db78e
-    # Begin plotting ~~~~~~~~~~~~~~~~~~~~~~~~
-
-    s2.image([fig_data], x=xlim0, y=ylim0, dw=xlim1 - xlim0, dh=ylim1 - ylim0, color_mapper=color_mapper)
-    s2.xaxis.axis_label = 'Wavelength (um)'
-    if not instrument.startswith('NIS'):
-        s2.yaxis.axis_label = 'Aperture Position Angle (degrees)'
-
-    # Add bad PAs
-    bad_PA_color = '#555555'
-    bad_PA_alpha = 0.6
-    if len(badPAs) > 0:
-
-        tops, bottoms, lefts, rights = [], [], [], []
-        for idx in range(0, len(badPAs)):
-            PAgroup = badPAs[idx]
-            top_idx = np.max(PAgroup)
-            bot_idx = np.min(PAgroup)
-
-            tops.append(top_idx)
-            bottoms.append(bot_idx)
-            lefts.append(xlim0)
-            rights.append(xlim1)
-
-        s2.quad(top=tops, bottom=bottoms,
-                left=lefts, right=rights,
-                color=bad_PA_color, alpha=bad_PA_alpha)
-
-    # Line plot
-<<<<<<< HEAD
-    #ax = 1 if 'NIRCam' in instrument else 0
-    channels = cols if 'NRCA' in instrument else rows
-    s3 = figure(tools=TOOLS, width=150, height=500, x_range=Range1d(0, 100), y_range=s2.y_range, title=None)
-=======
-    # ax = 1 if 'NIRCam' in instrument else 0
-    channels = cols if 'NIRCam' in instrument else rows
-    s3 = figure(tools=TOOLS, width=150, height=500,
-                x_range=Range1d(0, 100), y_range=s2.y_range, title=None)
->>>>>>> 743db78e
-
-    try:
-        s3.line(100 * np.sum(contamO1 >= 0.001, axis=1) / channels, PA - dPA / 2, line_color='blue', legend_label='> 0.001')
-        s3.line(100 * np.sum(contamO1 >= 0.01, axis=1) / channels, PA - dPA / 2, line_color='green', legend_label='> 0.01')
-    except AttributeError:
-        s3.line(100 * np.sum(contamO1 >= 0.001, axis=1) / channels, PA - dPA / 2, line_color='blue', legend='> 0.001')
-        s3.line(100 * np.sum(contamO1 >= 0.01, axis=1) / channels, PA - dPA / 2, line_color='green', legend='> 0.01')
-
-    s3.xaxis.axis_label = '% channels contam.'
-    s3.yaxis.major_label_text_font_size = '0pt'
-
-    # ~~~~~~ Order 2 ~~~~~~
-    # Contam plot
-    if instrument.startswith('NIS'):
-        xlim0 = lamO2.min()
-        xlim1 = lamO2.max()
-        ylim0 = PA.min() - 0.5 * dPA
-        ylim1 = PA.max() + 0.5 * dPA
-        xlim0 = 0.614
-        s5 = figure(tools=TOOLS, width=500, height=500, title='Order 2 {} Contamination with {}'.format(targetName, instrument), x_range=Range1d(xlim0, xlim1), y_range=s2.y_range)
-        fig_data = np.log10(np.clip(contamO2.T, 1.e-10, 1.))[:, 300:]
-<<<<<<< HEAD
-        s5.image([fig_data], x=xlim0, y=ylim0, dw=xlim1 - xlim0, dh=ylim1 - ylim0, color_mapper=color_mapper)
-=======
-        s5.image(
-            [fig_data],
-            x=xlim0,
-            y=ylim0,
-            dw=xlim1 - xlim0,
-            dh=ylim1 - ylim0,
-            color_mapper=color_mapper)
-        # s5.yaxis.major_label_text_font_size = '0pt'
->>>>>>> 743db78e
-        s5.xaxis.axis_label = 'Wavelength (um)'
-        s5.yaxis.axis_label = 'Aperture Position Angle (degrees)'
-
-        if len(badPAs) > 0:
-
-            tops, bottoms, lefts, rights = [], [], [], []
-            for idx in range(0, len(badPAs)):
-                PAgroup = badPAs[idx]
-                top_idx = np.max(PAgroup)
-                bot_idx = np.min(PAgroup)
-
-                tops.append(top_idx)
-                bottoms.append(bot_idx)
-                lefts.append(xlim0)
-                rights.append(xlim1)
-
-            s5.quad(top=tops, bottom=bottoms, left=lefts, right=rights, color=bad_PA_color, alpha=bad_PA_alpha)
-
-        # Line plot
-        s6 = figure(tools=TOOLS, width=150, height=500, y_range=s2.y_range, x_range=Range1d(0, 100), title=None)
-
-        try:
-            s6.line(100 * np.sum(contamO2 >= 0.001, axis=0) / rows, PA - dPA / 2, line_color='blue', legend_label='> 0.001')
-            s6.line(100 * np.sum(contamO2 >= 0.01, axis=0) / rows, PA - dPA / 2, line_color='green', legend_label='> 0.01')
-        except AttributeError:
-            s6.line(100 * np.sum(contamO2 >= 0.001, axis=0) / rows, PA - dPA / 2, line_color='blue', legend='> 0.001')
-            s6.line(100 * np.sum(contamO2 >= 0.01, axis=0) / rows, PA - dPA / 2, line_color='green', legend='> 0.01')
-
-        s6.xaxis.axis_label = '% channels contam.'
-        s6.yaxis.major_label_text_font_size = '0pt'
-
-    if len(badPAs) > 0:
-
-        tops, bottoms, lefts, rights = [], [], [], []
-        for idx in range(0, len(badPAs)):
-            PAgroup = badPAs[idx]
-            top_idx = np.max(PAgroup)
-            bot_idx = np.min(PAgroup)
-
-            tops.append(top_idx)
-            bottoms.append(bot_idx)
-            lefts.append(0)
-            rights.append(100)
-
-        s3.quad(top=tops, bottom=bottoms, left=lefts, right=rights, color=bad_PA_color, alpha=bad_PA_alpha)
-        if instrument.startswith('NIS'):
-            s6.quad(top=tops, bottom=bottoms, left=rights, right=lefts, color=bad_PA_color, alpha=bad_PA_alpha)
-
-    # ~~~~~~ Plotting ~~~~~~
-
-    if instrument.startswith('NIS'):
-        fig = gridplot(children=[[s2, s3], [s5, s6]])
-    else:
-        fig = gridplot(children=[[s2, s3]])
-
-    return fig  # , contamO1
-
-
-def miriContam(cube, paRange=[0, 360]):
-    """ Generates the contamination figure that will be plotted on the
-    website for MIRI LRS.
-    """
-    # Get data from FITS file
-    if isinstance(cube, str):
-        hdu = fits.open(cubeName)
-        cube = hdu[0].data
-        hdu.close()
-
-    # Pull out the target trace and cube of neighbor traces
-    targ = cube[0, :, :]  # target star order 1 trace
-    # neighbor star order 1 and 2 traces in all the angles
-    cube = cube[1:, :, :]
-
-    # Remove background values < 1 as it can blow up contamination
-    targ = np.where(targ < 1, 0, targ)
-    nPA, rows = cube.shape[0], cube.shape[1]
-    contamO1 = np.zeros([rows, nPA])
-
-    # the width of the trace (in Y-direction for NIRCam GTS)
-    peak = targ.max()
-
-    low_lim_col = np.where(targ > 0.0001 * peak)[1].min()
-    high_lim_col = np.where(targ > 0.0001 * peak)[1].max()
-
-    # the length of the trace (in X-direction for NIRCam GTS)
-    targ_trace_start = np.where(targ > 0.0001 * peak)[0].min()
-    targ_trace_stop = np.where(targ > 0.0001 * peak)[0].max()
-    # Begin contam calculation at each channel (row) Y
-    for Y in np.arange(rows):
-        if (Y < targ_trace_start) or (Y > targ_trace_stop):
-            continue
-
-        peakX = np.argmax(targ[Y, :])
-        LEFT, RIGHT = peakX - low_lim_col, peakX + high_lim_col
-
-        tr = targ[Y, LEFT:RIGHT]
-
-        # calculate weights
-        wt = tr / np.sum(tr**2)
-        contamO1[Y, :] = np.sum(cube[:, Y, LEFT:RIGHT] * wt,
-                                where=~np.isnan(cube[:, Y, LEFT:RIGHT] * wt),
-                                axis=1)
-
-        # target = np.sum(cube[0, Y, LEFT:RIGHT], axis=0)
-
-        # contamO1[Y, :] = np.sum(cube[:, Y, LEFT:RIGHT]*ww,
-        #                        where=~np.isnan(cube[:, Y, LEFT:RIGHT]),
-        #                        axis=1)#/target
-    contamO1 = contamO1[targ_trace_start:targ_trace_stop, :]
-    return contamO1
-
-
-def nircamContam(cube, instrument, paRange=[0, 360]):
-    """ Generates the contamination figure that will be plotted on the
-    website for NIRCam Grism Time Series mode.
-
-    PARAMETERS
-    ----------
-    cube : arr or str
-        A 3D array of the simulated field at every Aperture Position
-        Angle (APA). The shape of the cube is (361, subY, subX).
-        or
-        The name of an HDU .fits file sthat has the cube.
-
-    instrument : str
-        The name of the instrument + what filter is being used. For
-        NIRCam the options are: 'NIRCam F322W2', 'NIRCam F444W'
-
-    RETURNS
-    -------
-    bokeh plot
-    """
-    # Get data from FITS file
-    if isinstance(cube, str):
-        hdu = fits.open(cubeName)
-        cube = hdu[0].data
-        hdu.close()
-
-    # Pull out the target trace and cube of neighbor traces
-    targ = cube[0, :, :]  # target star order 1 trace
-    # neighbor star order 1 and 2 traces in all the angles
-    cube = cube[1:, :, :]
-
-    # Remove background values < 1 as it can blow up contamination
-    targ = np.where(targ < 1, 0, targ)
-    nPA, cols = cube.shape[0], cube.shape[2]
-    contamO1 = np.zeros([nPA, cols])
-
-    # the width of the trace (in Y-direction for NIRCam GTS)
-    peak = targ.max()
-    low_lim_row = np.where(targ > 0.0001 * peak)[0].min()
-    high_lim_row = np.where(targ > 0.0001 * peak)[0].max()
-
-    # the length of the trace (in X-direction for NIRCam GTS)
-    targ_trace_start = np.where(targ > 0.0001 * peak)[1].min()
-    targ_trace_stop = np.where(targ > 0.0001 * peak)[1].max()
-
-    # Begin contam calculation at each channel (column) X
-    for X in np.arange(cols):
-        if (X < targ_trace_start) or (X > targ_trace_stop):
-            continue
-
-        peakY = np.argmax(targ[:, X])
-        TOP, BOT = peakY + high_lim_row, peakY - low_lim_row
-
-        tr = targ[BOT:TOP, X]
-
-        # calculate weights
-        wt = tr / np.sum(tr**2)
-        ww = np.tile(wt, nPA).reshape([nPA, tr.size])
-
-        contamO1[:, X] = np.sum(cube[:, BOT:TOP, X] * ww, axis=1)
-
-    contamO1 = contamO1[:, targ_trace_start:targ_trace_stop]
-    return contamO1
-
-
-def nirissContam(cube, paRange=[0, 360]):
-    """ Generates the contamination figure that will be plotted on the
-    website for NIRISS SOSS.
-    """
-    # Get data from FITS file
-    if isinstance(cube, str):
-        hdu = fits.open(cubeName)
-        cube = hdu[0].data
-        hdu.close()
-
-    # Pull out the target trace and cube of neighbor traces
-    trace1 = cube[0, :, :]
-    trace2 = cube[1, :, :]
-    cube = cube[2:, :, :]
-
-    plotPAmin, plotPAmax = paRange
-
-    # Start calculations
-    if not TRACES_PATH:
-        return None
-    lam_file = os.path.join(TRACES_PATH, 'NIRISS', 'lambda_order1-2.txt')
-    ypix, lamO1, lamO2 = np.loadtxt(lam_file, unpack=True)
-
-    nPA = cube.shape[0]
-    rows = cube.shape[1]
-    cols = cube.shape[2]
-    print('cols ', cols)
-
-    contamO1 = np.zeros([rows, nPA])
-    contamO2 = np.zeros([rows, nPA])
-
-    low_lim_col = 20
-    high_lim_col = 41
-
-    for row in np.arange(rows):
-        # Contamination for order 1 of target trace
-        i = np.argmax(trace1[row, :])
-        tr = trace1[row, i - low_lim_col:i + high_lim_col]
-        w = tr / np.sum(tr**2)
-        ww = np.tile(w, nPA).reshape([nPA, tr.size])
-        contamO1[row, :] = np.sum(
-            cube[:, row, i - low_lim_col:i + high_lim_col] * ww, axis=1)
-
-        # Contamination for order 2 of target trace
-        if lamO2[row] < 0.6:
-            continue
-        i = np.argmax(trace2[row, :])
-        tr = trace2[row, i - 20:i + 41]
-        w = tr / np.sum(tr**2)
-        ww = np.tile(w, nPA).reshape([nPA, tr.size])
-        contamO2[row, :] = np.sum(cube[:, row, i - 20:i + 41] * ww, axis=1)
-
-    return contamO1, contamO2
-
-
-if __name__ == "__main__":
-    # arguments RA & DEC, conversion to radians
-    argv = sys.argv
-
-    ra = argv[1]
-    dec = argv[2]
-    cubeNameSuf = argv[3]
-
-    pamin = 0 if len(argv) < 5 else int(argv[4])
-    pamax = 360 if len(argv) < 6 else int(argv[5])
-
-    cubeName = argv[6]
-    targetName = None if len(argv) < 8 else argv[7]
-    save = False if len(argv) < 8 else True  # if name provided -> save
-    tmpDir = "." if len(argv) < 9 else argv[8]
-    os.makedirs(tmpDir, exist_ok=True)
-
-    goodPA, badPA, _ = vpa.checkVisPA(ra, dec, targetName)
-
-    contam(cubeName, targetName=targetName, paRange=[pamin, pamax],
-           badPA=badPA, tmpDir=tmpDir)
+import os
+import sys
+
+from astropy.io import fits
+from bokeh.layouts import gridplot
+from bokeh.models import Range1d, LinearColorMapper
+from bokeh.palettes import PuBu
+from bokeh.plotting import figure
+import numpy as np
+
+from . import visibilityPA as vpa
+from ..utils import fill_between
+
+
+EXOCTK_DATA = os.environ.get('EXOCTK_DATA')
+if not EXOCTK_DATA:
+    print(
+        'WARNING: The $EXOCTK_DATA environment variable is not set. '
+        'Contamination overlap will not work. Please set the '
+        'value of this variable to point to the location of the exoctk_data '
+        'download folder.  Users may retreive this folder by clicking the '
+        '"ExoCTK Data Download" button on the ExoCTK website, or by using '
+        'the exoctk.utils.download_exoctk_data() function.')
+    TRACES_PATH = None
+else:
+    TRACES_PATH = os.path.join(EXOCTK_DATA, 'exoctk_contam', 'traces')
+
+disp_nircam = 0.001  # microns
+lam0_nircam322w2 = 2.369
+lam1_nircam322w2 = 4.417
+lam0_nircam444w = 3.063
+lam1_nircam444w = 5.111
+
+
+def nirissContam(cube, paRange=[0, 360]):
+    """ Generates the contamination figure that will be plotted on the website
+    for NIRISS SOSS.
+    """
+    # Get data from FITS file
+    if isinstance(cube, str):
+        hdu = fits.open(cubeName)
+        cube = hdu[0].data
+        hdu.close()
+
+    # Pull out the target trace and cube of neighbor traces
+    trace1 = cube[0, :, :]
+    trace2 = cube[1, :, :]
+    cube = cube[2:, :, :]
+
+    plotPAmin, plotPAmax = paRange
+
+    # Start calculations
+    if not TRACES_PATH:
+        return None
+    lam_file = os.path.join(TRACES_PATH, 'NIRISS_old', 'lambda_order1-2.txt')
+    ypix, lamO1, lamO2 = np.loadtxt(lam_file, unpack=True)
+
+    nPA = cube.shape[0]
+    rows = cube.shape[1]
+    cols = cube.shape[2]
+    dPA = 360 // nPA
+    PA = np.arange(nPA) * dPA
+
+    contamO1 = np.zeros([rows, nPA])
+    contamO2 = np.zeros([rows, nPA])
+
+    low_lim_col = 20
+    high_lim_col = 41
+
+    for row in np.arange(rows):
+        # Contamination for order 1 of target trace
+        i = np.argmax(trace1[row, :])
+        tr = trace1[row, i - low_lim_col:i + high_lim_col]
+        w = tr / np.sum(tr**2)
+        ww = np.tile(w, nPA).reshape([nPA, tr.size])
+        contamO1[row, :] = np.sum(
+            cube[:, row, i - low_lim_col:i + high_lim_col] * ww, axis=1)
+
+        # Contamination for order 2 of target trace
+        if lamO2[row] < 0.6:
+            continue
+        i = np.argmax(trace2[row, :])
+        tr = trace2[row, i - 20:i + 41]
+        w = tr / np.sum(tr**2)
+        ww = np.tile(w, nPA).reshape([nPA, tr.size])
+        contamO2[row, :] = np.sum(cube[:, row, i - 20:i + 41] * ww, axis=1)
+
+    return contamO1, contamO2
+
+
+def nircamContam(cube, paRange=[0, 360]):
+    """ Generates the contamination figure that will be plotted on the website
+    for NIRCam Grism Time Series mode.
+
+    Parameters
+    ----------
+    cube : arr or str
+        A 3D array of the simulated field at every Aperture Position Angle (APA).
+        The shape of the cube is (361, subY, subX).
+        or
+        The name of an HDU .fits file sthat has the cube.
+
+    Returns
+    -------
+    bokeh plot
+    """
+    # Get data from FITS file
+    if isinstance(cube, str):
+        hdu = fits.open(cubeName)
+        cube = hdu[0].data
+        hdu.close()
+
+    # Pull out the target trace and cube of neighbor traces
+    targ = cube[0, :, :]  # target star order 1 trace
+    # neighbor star order 1 and 2 traces in all the angles
+    cube = cube[1:, :, :]
+
+    # Remove background values < 1 as it can blow up contamination
+    targ = np.where(targ < 1, 0, targ)
+
+    PAmin, PAmax = paRange[0], paRange[1]
+    PArange = np.arange(PAmin, PAmax, 1)
+
+    nPA, rows, cols = cube.shape[0], cube.shape[1], cube.shape[2]
+
+    contamO1 = np.zeros([nPA, cols])
+
+    # the width of the trace (in Y-direction for NIRCam GTS)
+    peak = targ.max()
+    low_lim_row = np.where(targ > 0.0001 * peak)[0].min()
+    high_lim_row = np.where(targ > 0.0001 * peak)[0].max()
+
+    # the length of the trace (in X-direction for NIRCam GTS)
+    targ_trace_start = np.where(targ > 0.0001 * peak)[1].min()
+    targ_trace_stop = np.where(targ > 0.0001 * peak)[1].max()
+
+    # Begin contam calculation at each channel (column) X
+    for X in np.arange(cols):
+        if (X < targ_trace_start) or (X > targ_trace_stop):
+            continue
+
+        peakY = np.argmax(targ[:, X])
+        TOP, BOT = peakY + high_lim_row, peakY - low_lim_row
+
+        tr = targ[BOT:TOP, X]
+
+        # calculate weights
+        wt = tr / np.sum(tr**2)
+        ww = np.tile(wt, nPA).reshape([nPA, tr.size])
+
+        contamO1[:, X] = np.sum(cube[:, BOT:TOP, X] * ww, axis=1)
+
+    contamO1 = contamO1[:, targ_trace_start:targ_trace_stop]
+    return contamO1
+
+
+def miriContam(cube, paRange=[0, 360]):
+    """ Generates the contamination figure that will be plotted on the website
+    for MIRI LRS.
+    """
+    # Get data from FITS file
+    if isinstance(cube, str):
+        hdu = fits.open(cubeName)
+        cube = hdu[0].data
+        hdu.close()
+
+    # Pull out the target trace and cube of neighbor traces
+    targ = cube[0, :, :]  # target star order 1 trace
+    # neighbor star order 1 and 2 traces in all the angles
+    cube = cube[1:, :, :]
+
+    # Remove background values < 1 as it can blow up contamination
+    targ = np.where(targ < 1, 0, targ)
+
+    PAmin, PAmax = paRange[0], paRange[1]
+    PArange = np.arange(PAmin, PAmax, 1)
+
+    nPA, rows, cols = cube.shape[0], cube.shape[1], cube.shape[2]
+
+    contamO1 = np.zeros([rows, nPA])
+
+    # the width of the trace (in Y-direction for NIRCam GTS)
+    peak = targ.max()
+
+    low_lim_col = np.where(targ > 0.0001 * peak)[1].min()
+    high_lim_col = np.where(targ > 0.0001 * peak)[1].max()
+
+    # the length of the trace (in X-direction for NIRCam GTS)
+    targ_trace_start = np.where(targ > 0.0001 * peak)[0].min()
+    targ_trace_stop = np.where(targ > 0.0001 * peak)[0].max()
+    # Begin contam calculation at each channel (row) Y
+    for Y in np.arange(rows):
+        if (Y < targ_trace_start) or (Y > targ_trace_stop):
+            continue
+
+        peakX = np.argmax(targ[Y, :])
+        LEFT, RIGHT = peakX - low_lim_col, peakX + high_lim_col
+
+        tr = targ[Y, LEFT:RIGHT]
+
+        # calculate weights
+        wt = tr / np.sum(tr**2)
+        ww = np.tile(wt, nPA).reshape([nPA, tr.size])
+
+        contamO1[Y, :] = np.sum(cube[:, Y, LEFT:RIGHT] * wt,
+                                where=~np.isnan(cube[:, Y, LEFT:RIGHT] * wt),
+                                axis=1)
+
+        #target = np.sum(cube[0, Y, LEFT:RIGHT], axis=0)
+
+        # contamO1[Y, :] = np.sum(cube[:, Y, LEFT:RIGHT]*ww,
+        #                        where=~np.isnan(cube[:, Y, LEFT:RIGHT]),
+        #                        axis=1)#/target
+    contamO1 = contamO1[targ_trace_start:targ_trace_stop, :]
+    return contamO1
+
+
+def contam(cube, instrument, targetName='noName', paRange=[0, 360],
+           badPAs=np.asarray([]), tmpDir="", fig='', to_html=True):
+
+    lam_file = os.path.join(TRACES_PATH, 'NIRISS_old', 'lambda_order1-2.txt')
+    ypix, lamO1, lamO2 = np.loadtxt(lam_file, unpack=True)
+
+    rows, cols = cube.shape[1], cube.shape[2]
+
+    PAmin, PAmax = paRange[0], paRange[1]
+    PA = np.arange(PAmin, PAmax, 1)
+
+    # Generate the contam figure
+    if instrument in ['NIS_SUBSTRIP256', 'NIS_SUBSTRIP96']:
+        contamO1, contamO2 = nirissContam(cube)
+        xlim0 = lamO1.min()
+        xlim1 = lamO1.max()
+    elif instrument == 'NRCA5_GRISM256_F444W':
+        contamO1 = nircamContam(cube)
+        xlim0 = lam0_nircam444w
+        xlim1 = lam1_nircam444w
+    elif instrument == 'NRCA5_GRISM256_F322W2':
+        contamO1 = nircamContam(cube)
+        xlim0 = lam0_nircam322w2
+        xlim1 = lam1_nircam322w2
+    elif instrument == 'MIRIM_SLITLESSPRISM':
+        contamO1 = miriContam(cube)
+        xlim0 = 5
+        xlim1 = 12
+
+    TOOLS = 'pan, box_zoom, crosshair, reset'
+
+    bad_PA_color = '#dddddd'
+    bad_PA_alpha = 0.7
+    dPA = 1
+
+    # Order 1~~~~~~~~~~~~~~~~~~~~~~~~~~~~~~~~~~~~
+
+    # Contam plot
+    ylim0 = PAmin - 0.5
+    ylim1 = PAmax + 0.5
+    color_mapper = LinearColorMapper(palette=PuBu[8][::-1][2:], low=-4, high=1)
+    color_mapper.low_color = 'white'
+    color_mapper.high_color = 'black'
+
+    orders = 'Orders 1 & 2' if instrument.startswith('NRCA') else 'Order 1'
+    s2 = figure(tools=TOOLS, width=500, height=500, title='{} {} Contamination with {}'.format(orders, targetName, instrument), x_range=Range1d(xlim0, xlim1), y_range=Range1d(ylim0, ylim1))
+
+    contamO1 = contamO1 if 'NRCA' in instrument else contamO1.T
+    contamO1 = np.fliplr(contamO1) if (instrument == 'MIRIM_SLITLESSPRISM') or (instrument == 'NRCA5_GRISM256_F322W2') else contamO1
+    # fig_data = np.clip(contamO1, 1.e-10, 1.)  # [:, :361] # might this
+    fig_data = np.log10(np.clip(contamO1, 1.e-10, 1.))  # [:, :361] # might this
+
+    # index have something to
+    # do w the choppiness
+    # of o1 in all instruments
+    # return(fig_data)
+
+    X = xlim1 if (instrument == 'MIRIM_SLITLESSPRISM') or (instrument == 'NRCA5_GRISM256_F322W2') else xlim0
+    DW = xlim0 - xlim1 if (instrument == 'MIRIM_SLITLESSPRISM') or (instrument == 'NRCA5_GRISM256_F322W2') else xlim1 - xlim0
+
+    # Begin plotting ~~~~~~~~~~~~~~~~~~~~~~~~
+
+    s2.image([fig_data], x=xlim0, y=ylim0, dw=xlim1 - xlim0, dh=ylim1 - ylim0, color_mapper=color_mapper)
+    s2.xaxis.axis_label = 'Wavelength (um)'
+    if not instrument.startswith('NIS'):
+        s2.yaxis.axis_label = 'Aperture Position Angle (degrees)'
+
+    # Add bad PAs
+    bad_PA_color = '#555555'
+    bad_PA_alpha = 0.6
+    if len(badPAs) > 0:
+
+        tops, bottoms, lefts, rights = [], [], [], []
+        for idx in range(0, len(badPAs)):
+            PAgroup = badPAs[idx]
+            top_idx = np.max(PAgroup)
+            bot_idx = np.min(PAgroup)
+
+            tops.append(top_idx)
+            bottoms.append(bot_idx)
+            lefts.append(xlim0)
+            rights.append(xlim1)
+
+        s2.quad(top=tops, bottom=bottoms,
+                left=lefts, right=rights,
+                color=bad_PA_color, alpha=bad_PA_alpha)
+
+    # Line plot
+    #ax = 1 if 'NIRCam' in instrument else 0
+    channels = cols if 'NRCA' in instrument else rows
+    s3 = figure(tools=TOOLS, width=150, height=500, x_range=Range1d(0, 100), y_range=s2.y_range, title=None)
+
+    try:
+        s3.line(100 * np.sum(contamO1 >= 0.001, axis=1) / channels, PA - dPA / 2, line_color='blue', legend_label='> 0.001')
+        s3.line(100 * np.sum(contamO1 >= 0.01, axis=1) / channels, PA - dPA / 2, line_color='green', legend_label='> 0.01')
+    except AttributeError:
+        s3.line(100 * np.sum(contamO1 >= 0.001, axis=1) / channels, PA - dPA / 2, line_color='blue', legend='> 0.001')
+        s3.line(100 * np.sum(contamO1 >= 0.01, axis=1) / channels, PA - dPA / 2, line_color='green', legend='> 0.01')
+
+    s3.xaxis.axis_label = '% channels contam.'
+    s3.yaxis.major_label_text_font_size = '0pt'
+
+    # ~~~~~~ Order 2 ~~~~~~
+    # Contam plot
+    if instrument.startswith('NIS'):
+        xlim0 = lamO2.min()
+        xlim1 = lamO2.max()
+        ylim0 = PA.min() - 0.5 * dPA
+        ylim1 = PA.max() + 0.5 * dPA
+        xlim0 = 0.614
+        s5 = figure(tools=TOOLS, width=500, height=500, title='Order 2 {} Contamination with {}'.format(targetName, instrument), x_range=Range1d(xlim0, xlim1), y_range=s2.y_range)
+        fig_data = np.log10(np.clip(contamO2.T, 1.e-10, 1.))[:, 300:]
+        s5.image([fig_data], x=xlim0, y=ylim0, dw=xlim1 - xlim0, dh=ylim1 - ylim0, color_mapper=color_mapper)
+        s5.xaxis.axis_label = 'Wavelength (um)'
+        s5.yaxis.axis_label = 'Aperture Position Angle (degrees)'
+
+        if len(badPAs) > 0:
+
+            tops, bottoms, lefts, rights = [], [], [], []
+            for idx in range(0, len(badPAs)):
+                PAgroup = badPAs[idx]
+                top_idx = np.max(PAgroup)
+                bot_idx = np.min(PAgroup)
+
+                tops.append(top_idx)
+                bottoms.append(bot_idx)
+                lefts.append(xlim0)
+                rights.append(xlim1)
+
+            s5.quad(top=tops, bottom=bottoms, left=lefts, right=rights, color=bad_PA_color, alpha=bad_PA_alpha)
+
+        # Line plot
+        s6 = figure(tools=TOOLS, width=150, height=500, y_range=s2.y_range, x_range=Range1d(0, 100), title=None)
+
+        try:
+            s6.line(100 * np.sum(contamO2 >= 0.001, axis=0) / rows, PA - dPA / 2, line_color='blue', legend_label='> 0.001')
+            s6.line(100 * np.sum(contamO2 >= 0.01, axis=0) / rows, PA - dPA / 2, line_color='green', legend_label='> 0.01')
+        except AttributeError:
+            s6.line(100 * np.sum(contamO2 >= 0.001, axis=0) / rows, PA - dPA / 2, line_color='blue', legend='> 0.001')
+            s6.line(100 * np.sum(contamO2 >= 0.01, axis=0) / rows, PA - dPA / 2, line_color='green', legend='> 0.01')
+
+        s6.xaxis.axis_label = '% channels contam.'
+        s6.yaxis.major_label_text_font_size = '0pt'
+
+    if len(badPAs) > 0:
+
+        tops, bottoms, lefts, rights = [], [], [], []
+        for idx in range(0, len(badPAs)):
+            PAgroup = badPAs[idx]
+            top_idx = np.max(PAgroup)
+            bot_idx = np.min(PAgroup)
+
+            tops.append(top_idx)
+            bottoms.append(bot_idx)
+            lefts.append(0)
+            rights.append(100)
+
+        s3.quad(top=tops, bottom=bottoms, left=lefts, right=rights, color=bad_PA_color, alpha=bad_PA_alpha)
+        if instrument.startswith('NIS'):
+            s6.quad(top=tops, bottom=bottoms, left=rights, right=lefts, color=bad_PA_color, alpha=bad_PA_alpha)
+
+    # ~~~~~~ Plotting ~~~~~~
+
+    if instrument.startswith('NIS'):
+        fig = gridplot(children=[[s2, s3], [s5, s6]])
+    else:
+        fig = gridplot(children=[[s2, s3]])
+
+    return fig  # , contamO1
+
+
+def miriContam(cube, paRange=[0, 360]):
+    """ Generates the contamination figure that will be plotted on the
+    website for MIRI LRS.
+    """
+    # Get data from FITS file
+    if isinstance(cube, str):
+        hdu = fits.open(cubeName)
+        cube = hdu[0].data
+        hdu.close()
+
+    # Pull out the target trace and cube of neighbor traces
+    targ = cube[0, :, :]  # target star order 1 trace
+    # neighbor star order 1 and 2 traces in all the angles
+    cube = cube[1:, :, :]
+
+    # Remove background values < 1 as it can blow up contamination
+    targ = np.where(targ < 1, 0, targ)
+    nPA, rows = cube.shape[0], cube.shape[1]
+    contamO1 = np.zeros([rows, nPA])
+
+    # the width of the trace (in Y-direction for NIRCam GTS)
+    peak = targ.max()
+
+    low_lim_col = np.where(targ > 0.0001 * peak)[1].min()
+    high_lim_col = np.where(targ > 0.0001 * peak)[1].max()
+
+    # the length of the trace (in X-direction for NIRCam GTS)
+    targ_trace_start = np.where(targ > 0.0001 * peak)[0].min()
+    targ_trace_stop = np.where(targ > 0.0001 * peak)[0].max()
+    # Begin contam calculation at each channel (row) Y
+    for Y in np.arange(rows):
+        if (Y < targ_trace_start) or (Y > targ_trace_stop):
+            continue
+
+        peakX = np.argmax(targ[Y, :])
+        LEFT, RIGHT = peakX - low_lim_col, peakX + high_lim_col
+
+        tr = targ[Y, LEFT:RIGHT]
+
+        # calculate weights
+        wt = tr / np.sum(tr**2)
+        contamO1[Y, :] = np.sum(cube[:, Y, LEFT:RIGHT] * wt,
+                                where=~np.isnan(cube[:, Y, LEFT:RIGHT] * wt),
+                                axis=1)
+
+        # target = np.sum(cube[0, Y, LEFT:RIGHT], axis=0)
+
+        # contamO1[Y, :] = np.sum(cube[:, Y, LEFT:RIGHT]*ww,
+        #                        where=~np.isnan(cube[:, Y, LEFT:RIGHT]),
+        #                        axis=1)#/target
+    contamO1 = contamO1[targ_trace_start:targ_trace_stop, :]
+    return contamO1
+
+
+def nircamContam(cube, instrument, paRange=[0, 360]):
+    """ Generates the contamination figure that will be plotted on the
+    website for NIRCam Grism Time Series mode.
+
+    PARAMETERS
+    ----------
+    cube : arr or str
+        A 3D array of the simulated field at every Aperture Position
+        Angle (APA). The shape of the cube is (361, subY, subX).
+        or
+        The name of an HDU .fits file sthat has the cube.
+
+    instrument : str
+        The name of the instrument + what filter is being used. For
+        NIRCam the options are: 'NIRCam F322W2', 'NIRCam F444W'
+
+    RETURNS
+    -------
+    bokeh plot
+    """
+    # Get data from FITS file
+    if isinstance(cube, str):
+        hdu = fits.open(cubeName)
+        cube = hdu[0].data
+        hdu.close()
+
+    # Pull out the target trace and cube of neighbor traces
+    targ = cube[0, :, :]  # target star order 1 trace
+    # neighbor star order 1 and 2 traces in all the angles
+    cube = cube[1:, :, :]
+
+    # Remove background values < 1 as it can blow up contamination
+    targ = np.where(targ < 1, 0, targ)
+    nPA, cols = cube.shape[0], cube.shape[2]
+    contamO1 = np.zeros([nPA, cols])
+
+    # the width of the trace (in Y-direction for NIRCam GTS)
+    peak = targ.max()
+    low_lim_row = np.where(targ > 0.0001 * peak)[0].min()
+    high_lim_row = np.where(targ > 0.0001 * peak)[0].max()
+
+    # the length of the trace (in X-direction for NIRCam GTS)
+    targ_trace_start = np.where(targ > 0.0001 * peak)[1].min()
+    targ_trace_stop = np.where(targ > 0.0001 * peak)[1].max()
+
+    # Begin contam calculation at each channel (column) X
+    for X in np.arange(cols):
+        if (X < targ_trace_start) or (X > targ_trace_stop):
+            continue
+
+        peakY = np.argmax(targ[:, X])
+        TOP, BOT = peakY + high_lim_row, peakY - low_lim_row
+
+        tr = targ[BOT:TOP, X]
+
+        # calculate weights
+        wt = tr / np.sum(tr**2)
+        ww = np.tile(wt, nPA).reshape([nPA, tr.size])
+
+        contamO1[:, X] = np.sum(cube[:, BOT:TOP, X] * ww, axis=1)
+
+    contamO1 = contamO1[:, targ_trace_start:targ_trace_stop]
+    return contamO1
+
+
+def nirissContam(cube, paRange=[0, 360]):
+    """ Generates the contamination figure that will be plotted on the
+    website for NIRISS SOSS.
+    """
+    # Get data from FITS file
+    if isinstance(cube, str):
+        hdu = fits.open(cubeName)
+        cube = hdu[0].data
+        hdu.close()
+
+    # Pull out the target trace and cube of neighbor traces
+    trace1 = cube[0, :, :]
+    trace2 = cube[1, :, :]
+    cube = cube[2:, :, :]
+
+    plotPAmin, plotPAmax = paRange
+
+    # Start calculations
+    if not TRACES_PATH:
+        return None
+    lam_file = os.path.join(TRACES_PATH, 'NIRISS', 'lambda_order1-2.txt')
+    ypix, lamO1, lamO2 = np.loadtxt(lam_file, unpack=True)
+
+    nPA = cube.shape[0]
+    rows = cube.shape[1]
+    cols = cube.shape[2]
+    print('cols ', cols)
+
+    contamO1 = np.zeros([rows, nPA])
+    contamO2 = np.zeros([rows, nPA])
+
+    low_lim_col = 20
+    high_lim_col = 41
+
+    for row in np.arange(rows):
+        # Contamination for order 1 of target trace
+        i = np.argmax(trace1[row, :])
+        tr = trace1[row, i - low_lim_col:i + high_lim_col]
+        w = tr / np.sum(tr**2)
+        ww = np.tile(w, nPA).reshape([nPA, tr.size])
+        contamO1[row, :] = np.sum(
+            cube[:, row, i - low_lim_col:i + high_lim_col] * ww, axis=1)
+
+        # Contamination for order 2 of target trace
+        if lamO2[row] < 0.6:
+            continue
+        i = np.argmax(trace2[row, :])
+        tr = trace2[row, i - 20:i + 41]
+        w = tr / np.sum(tr**2)
+        ww = np.tile(w, nPA).reshape([nPA, tr.size])
+        contamO2[row, :] = np.sum(cube[:, row, i - 20:i + 41] * ww, axis=1)
+
+    return contamO1, contamO2
+
+
+if __name__ == "__main__":
+    # arguments RA & DEC, conversion to radians
+    argv = sys.argv
+
+    ra = argv[1]
+    dec = argv[2]
+    cubeNameSuf = argv[3]
+
+    pamin = 0 if len(argv) < 5 else int(argv[4])
+    pamax = 360 if len(argv) < 6 else int(argv[5])
+
+    cubeName = argv[6]
+    targetName = None if len(argv) < 8 else argv[7]
+    save = False if len(argv) < 8 else True  # if name provided -> save
+    tmpDir = "." if len(argv) < 9 else argv[8]
+    os.makedirs(tmpDir, exist_ok=True)
+
+    goodPA, badPA, _ = vpa.checkVisPA(ra, dec, targetName)
+
+    contam(cubeName, targetName=targetName, paRange=[pamin, pamax],
+           badPA=badPA, tmpDir=tmpDir)