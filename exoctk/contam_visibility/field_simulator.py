#!/usr/bin/python
# -*- coding: latin-1 -*-
"""
A module to calculate the contamination and visibility of a target on a JWST detector
"""

from copy import copy
from functools import partial
import glob
from multiprocessing import pool, cpu_count, set_start_method
import os
import re
import json
import time
from pkg_resources import resource_filename
import logging
import datetime
from urllib.parse import quote_plus

import astropy.coordinates as crd
from astropy.io import fits
from astropy.table import join
import astropy.units as u
from astropy.stats import sigma_clip
from astropy.table import Table
from astropy.coordinates import SkyCoord
from astropy.time import Time
from astroquery.irsa import Irsa
from astroquery.vizier import Vizier
from astroquery.xmatch import XMatch
from astroquery.gaia import Gaia
from bokeh.plotting import figure, show
from bokeh.embed import json_item
from bokeh.layouts import gridplot, column
from bokeh.models import Range1d, LinearColorMapper, LogColorMapper, Label, ColorBar, ColumnDataSource, HoverTool, Slider, CustomJS, VArea, CrosshairTool, TapTool, OpenURL, Span, Legend, LegendItem
from bokeh.palettes import PuBu, Spectral6
from bokeh.transform import linear_cmap
from scipy.ndimage.interpolation import rotate
import numpy as np
import pysiaf
import regions

from ..utils import get_env_variables, check_for_data, add_array_at_position, replace_NaNs
from .new_vis_plot import build_visibility_plot, get_exoplanet_positions
from . import contamination_figure as cf
from exoctk import utils

try:
    set_start_method('spawn')
except RuntimeError:
    pass

import warnings
warnings.filterwarnings("ignore", message="Mean of empty slice")

log_file = 'contam_tool.log'
logging.basicConfig(
    filename=log_file,
    filemode='w',   # <-- THIS forces overwrite on every run
    level=logging.INFO,
    format='%(asctime)s %(message)s',
    force=True
)

_last_time = datetime.datetime.now()
def log_checkpoint(message):
    global _last_time
    now = datetime.datetime.now()
    elapsed = (now - _last_time).total_seconds()
    logging.info(f'{message} (Elapsed: {elapsed:.2f} seconds)')
    _last_time = now

def parse_log():
    timestamps = []
    messages = []
    with open(log_file, 'r') as f:
        for line in f:
            parts = line.strip().split(' ', 1)
            if len(parts) == 2:
                timestamps.append(parts[0])
                messages.append(parts[1])

    for ts, msg in zip(timestamps, messages):
        print(f'{ts}: {msg}')

Vizier.columns = ["**", "+_r"]
Gaia.MAIN_GAIA_TABLE = "gaiaedr3.gaia_source" # DR2 is default catalog
Gaia.ROW_LIMIT = 100

APERTURES = {'NIS_SOSSFULL': {'inst': 'NIRISS', 'full': 'NIS_SOSSFULL', 'scale': 0.065, 'rad': 2.5, 'lam': [0.8, 2.8],
                              'c0x0': 905, 'c0y0': 1467, 'c1x0': -0.013, 'c1y0': -0.1, 'c1y1': 0.12, 'c1x1': -0.03, 'c2y1': -0.011,
                              'subarr_x': [0, 2048, 2048, 0], 'subarr_y':[0, 0, 2048, 2048], 'trim': [127, 126, 252, 1],
                              'lft': 700, 'rgt': 3022, 'top': 2050, 'bot': 1400, 'blue_ext': -150, 'red_ext': 200,
                              'xord0to1': -2886, 'yord0to1': 68, 'empirical_scale': [1, 1.5, 1.5, 1.5],
                              'cutoffs': [2048, 1820, 1130], 'trace_names': ['Order 1', 'Order 2', 'Order 3'],
                              'coeffs': [[1.68975801e-11, -4.60822060e-08, 4.94623886e-05, -5.93935390e-02, 8.67263818e+01],
                                         [3.95721278e-11, -7.40683643e-08, 6.88340922e-05, -3.68009540e-02, 1.06704335e+02],
                                         [1.06699517e-11, 3.36931077e-08, 1.45570667e-05, 1.69277607e-02, 1.45254339e+02]]},
             'NIS_SUBSTRIP96': {'inst': 'NIRISS', 'full': 'NIS_SOSSFULL', 'scale': 0.065, 'rad': 2.5, 'lam': [0.8, 2.8],
                                'c0x0': 905, 'c0y0': 1467, 'c1x0': -0.013, 'c1y0': -0.1, 'c1y1': 0.12, 'c1x1': -0.03, 'c2y1': -0.011,
                                'subarr_x': [0, 2048, 2048, 0], 'subarr_y':[1792, 1792, 1888, 1888], 'trim': [47, 46, 0, 1],
                                'lft': 700, 'rgt': 3022, 'top': 2050, 'bot': 1400, 'blue_ext': -150, 'red_ext': 200,
                                'xord0to1': -2886, 'yord0to1': 68, 'empirical_scale': [1, 1.5, 1.5, 1.5],
                                'cutoffs': [2048, 1820, 1130], 'trace_names': ['Order 1', 'Order 2', 'Order 3'],
                                'coeffs': [[1.68975801e-11, -4.60822060e-08, 4.94623886e-05, -5.93935390e-02, 8.67263818e+01],
                                           [3.95721278e-11, -7.40683643e-08, 6.88340922e-05, -3.68009540e-02, 1.06704335e+02],
                                           [1.06699517e-11, 3.36931077e-08, 1.45570667e-05, 1.69277607e-02, 1.45254339e+02]]},
             'NIS_SUBSTRIP256': {'inst': 'NIRISS', 'full': 'NIS_SOSSFULL', 'scale': 0.065, 'rad': 2.5, 'lam': [0.8, 2.8],
                                 'c0x0': 905, 'c0y0': 1467, 'c1x0': -0.013, 'c1y0': -0.1, 'c1y1': 0.12, 'c1x1': -0.03, 'c2y1': -0.011,
                                 'subarr_x': [0, 2048, 2048, 0], 'subarr_y':[1792, 1792, 2048, 2048], 'trim': [127, 126, 0, 1],
                                 'lft': 700, 'rgt': 3022, 'top': 2050, 'bot': 1400, 'blue_ext': -150, 'red_ext': 200,
                                 'xord0to1': -2886, 'yord0to1': 68, 'empirical_scale': [1, 1.5, 1.5, 1.5],
                                 'cutoffs': [2048, 1820, 1130], 'trace_names': ['Order 1', 'Order 2', 'Order 3'],
                                 'coeffs': [[1.68975801e-11, -4.60822060e-08, 4.94623886e-05, -5.93935390e-02, 8.67263818e+01],
                                            [3.95721278e-11, -7.40683643e-08, 6.88340922e-05, -3.68009540e-02, 1.06704335e+02],
                                            [1.06699517e-11, 3.36931077e-08, 1.45570667e-05, 1.69277607e-02, 1.45254339e+02]]},
             'NRCA5_40STRIPE1_DHS_F322W2': {'inst': 'NIRCam', 'full': 'NRCA5_FULL', 'scale': 0.031, 'rad': 2.5, 'lam': [0.8, 2.8],
                                            'subarr_x': [0, 4257, 4257, 0], 'subarr_y': [1064, 1064, 3192, 3192], 'trim': [0, 1, 0, 1],
                                            'c0x0': 1800, 'c0y0': 2116, 'c1x0': 0, 'c1y0': 0, 'c1y1': 00, 'c1x1': 0, 'c2y1': 0,
                                            'lft': 0, 'rgt': 4300, 'top': 4000, 'bot': 0, 'blue_ext': 0, 'red_ext': 0,
                                            'xord0to1': -2300, 'yord0to1': -2116, 'empirical_scale': [1.] * 11,
                                            'cutoffs': [3324]*10, 'trace_names': ['DHS5', 'DHS4', 'DHS3', 'DHS2', 'DHS1', 'DHS6', 'DHS7', 'DHS8', 'DHS9', 'DHS10'],
                                            'coeffs': [[5.31914894e-03, 2.65331915e+03], [5.31914894e-03, 2.54031915e+03],
                                                       [5.31914894e-03, 2.42031915e+03], [5.31914894e-03, 2.28931915e+03],
                                                       [5.31914894e-03, 2.15831915e+03], [5.31914894e-03, 2.03531915e+03],
                                                       [3.54609929e-03, 1.92521277e+03], [3.54609929e-03, 1.81121277e+03],
                                                       [4.43262411e-03, 1.68126596e+03], [5.31914894e-03, 1.54531915e+03]]},
             'NRCA5_40STRIPE1_DHS_F444W': {'inst': 'NIRCam', 'full': 'NRCA5_FULL', 'scale': 0.031, 'rad': 2.5, 'lam': [0.8, 2.8],
                                           'subarr_x': [0, 4257, 4257, 0], 'subarr_y':[1064, 1064, 3192, 3192], 'trim': [0, 1, 0, 1],
                                           'c0x0': 900, 'c0y0': 2116, 'c1x0': 0, 'c1y0': 0, 'c1y1': 0.12, 'c1x1': -0.03, 'c2y1': -0.011,
                                           'lft': 0, 'rgt': 4300, 'top': 4000, 'bot': 0, 'blue_ext': 0, 'red_ext': 0,
                                           'xord0to1': -2000, 'yord0to1': -2116, 'empirical_scale': [1.] * 11,
                                           'cutoffs': [3324]*10, 'trace_names': ['DHS5', 'DHS4', 'DHS3', 'DHS2', 'DHS1', 'DHS6', 'DHS7', 'DHS8', 'DHS9', 'DHS10'],
                                           'coeffs': [[5.31914894e-03, 2.65331915e+03], [5.31914894e-03, 2.54031915e+03],
                                                      [5.31914894e-03, 2.42031915e+03], [5.31914894e-03, 2.28931915e+03],
                                                      [5.31914894e-03, 2.15831915e+03], [5.31914894e-03, 2.03531915e+03],
                                                      [3.54609929e-03, 1.92521277e+03], [3.54609929e-03, 1.81121277e+03],
                                                      [4.43262411e-03, 1.68126596e+03], [5.31914894e-03, 1.54531915e+03]]},
             'NRCA5_GRISM256_F277W': {'inst': 'NIRCam', 'full': 'NRCA5_FULL', 'scale': 0.063, 'rad': 2.5, 'lam': [2.395, 3.179], 'trim': [0, 1, 0, 1]},
             'NRCA5_GRISM256_F322W2': {'inst': 'NIRCam', 'full': 'NRCA5_FULL', 'scale': 0.063, 'rad': 2.5, 'lam': [2.413, 4.083], 'trim': [0, 1, 0, 1]},
             'NRCA5_GRISM256_F356W': {'inst': 'NIRCam', 'full': 'NRCA5_FULL', 'scale': 0.063, 'rad': 2.5, 'lam': [3.100, 4.041], 'trim': [0, 1, 0, 1]},
             'NRCA5_GRISM256_F444W': {'inst': 'NIRCam', 'full': 'NRCA5_FULL', 'scale': 0.063, 'rad': 2.5, 'lam': [3.835, 5.084], 'trim': [0, 1, 1250, 1]},
             'MIRIM_SLITLESSPRISM': {'inst': 'MIRI', 'full': 'MIRIM_FULL', 'scale': 0.11, 'rad': 2.0, 'lam': [5, 12], 'trim': [6, 5, 0, 1]}}

DHS_STRIPES = {'NRCA5_40STRIPE1_DHS_F322W2': {'DHS5': {'x0': 2196, 'x1': 3324, 'y0': 2665, 'y1': 2671},
                                              'DHS4': {'x0': 2196, 'x1': 3324, 'y0': 2552, 'y1': 2558},
                                              'DHS3': {'x0': 2196, 'x1': 3324, 'y0': 2432, 'y1': 2438},
                                              'DHS2': {'x0': 2196, 'x1': 3324, 'y0': 2301, 'y1': 2307},
                                              'DHS1': {'x0': 2196, 'x1': 3324, 'y0': 2170, 'y1': 2176},
                                              'DHS6': {'x0': 2196, 'x1': 3324, 'y0': 2047, 'y1': 2053},
                                              'DHS7': {'x0': 2196, 'x1': 3324, 'y0': 1933, 'y1': 1937},
                                              'DHS8': {'x0': 2196, 'x1': 3324, 'y0': 1819, 'y1': 1823},
                                              'DHS9': {'x0': 2196, 'x1': 3324, 'y0': 1691, 'y1': 1696},
                                              'DHS10': {'x0': 2196, 'x1': 3324, 'y0': 1557, 'y1': 1563}},
                'NRCA5_40STRIPE1_DHS_F444W': {'DHS5': {'x0': 2196, 'x1': 3324, 'y0': 2665, 'y1': 2671},
                                              'DHS4': {'x0': 2196, 'x1': 3324, 'y0': 2552, 'y1': 2558},
                                              'DHS3': {'x0': 2196, 'x1': 3324, 'y0': 2432, 'y1': 2438},
                                              'DHS2': {'x0': 2196, 'x1': 3324, 'y0': 2301, 'y1': 2307},
                                              'DHS1': {'x0': 2196, 'x1': 3324, 'y0': 2170, 'y1': 2176},
                                              'DHS6': {'x0': 2196, 'x1': 3324, 'y0': 2047, 'y1': 2053},
                                              'DHS7': {'x0': 2196, 'x1': 3324, 'y0': 1933, 'y1': 1937},
                                              'DHS8': {'x0': 2196, 'x1': 3324, 'y0': 1819, 'y1': 1823},
                                              'DHS9': {'x0': 2196, 'x1': 3324, 'y0': 1691, 'y1': 1696},
                                              'DHS10': {'x0': 2196, 'x1': 3324, 'y0': 1557, 'y1': 1563}},
               }

# Gaia color-Teff relation
GAIA_TEFFS = np.asarray(np.genfromtxt(resource_filename('exoctk', 'data/contam_visibility/predicted_gaia_colour.txt'), unpack=True))

def NIRCam_DHS_trace_mask(aperture, gap_value=0, ref_value=0, substripe_value=1, det_value=0, combined=False, plot=False):
    """
    Construct a trace mask for NIRCam DHS mode

    Parameters
    ----------
    aperture: str
        The sperture to use, [
    gap_value: float
        The value in the detector gap
    ref_value: float
        The value of the reference pixels
    substripe_value: float
        The value in the mask area
    combined: bool
        Return a single flattened image
    plot: bool
        Plot the final array

    Returns
    -------
    list, array
        The final array or list of arrays for each trace
    """
    # The DHS uses four detectors
    starting = 0  # pixel
    ref_pixels = 8  # pixel
    det_size_full = 2048  # pixel
    det_size = det_size_full - ref_pixels  # pixel

    # DHS has 2 field points configuration and each field points can be paired to 6 filter position
    # Depending on the field point/filter combination, the spectra will not fall on the same part of the 4 detectors nor have the same length
    stripes = DHS_STRIPES[aperture]
    pixel_scale = 0.031  # arcsec/pixel (on sky)
    gap_fov = 5  # arcsec
    gap = int(gap_fov / pixel_scale)  # pixel

    # full = np.ones((det_size_full + det_size_full + gap, det_size_full + det_size_full + gap))
    full = np.ones((det_size_full + det_size_full + gap, det_size_full + det_size_full + gap)) * det_value

    # now let's populate the full array with the corresponding gap, reference or substripe locations
    full[det_size_full:det_size_full + gap, :] = gap_value
    full[:, det_size_full:det_size_full + gap] = gap_value

    # Add reference pixels
    full[starting:det_size_full, starting:ref_pixels] = ref_value
    full[det_size_full + gap:, starting:ref_pixels] = ref_value
    full[starting:det_size_full, det_size:det_size_full] = ref_value
    full[det_size_full + gap:, det_size:det_size_full] = ref_value
    full[starting:det_size_full, det_size_full + gap:det_size_full + gap + ref_pixels] = ref_value
    full[det_size_full + gap:, det_size_full + gap:det_size_full + gap + ref_pixels] = ref_value
    full[starting:det_size_full, det_size_full + gap + det_size:] = ref_value
    full[det_size_full + gap:, det_size_full + gap + det_size:] = ref_value

    full[starting:ref_pixels, starting:det_size_full] = ref_value
    full[starting:ref_pixels, det_size_full + gap:] = ref_value
    full[det_size:det_size_full, starting:det_size_full] = ref_value
    full[det_size:det_size_full, det_size_full + gap:] = ref_value
    full[det_size_full + gap:det_size_full + gap + ref_pixels, starting:det_size_full] = ref_value
    full[det_size_full + gap:det_size_full + gap + ref_pixels, det_size_full + gap:] = ref_value
    full[det_size_full + gap + det_size:, starting:det_size_full] = ref_value
    full[det_size_full + gap + det_size:, det_size_full + gap:] = ref_value

    # For the specific field point and filter specified above:
    traces = []
    for stripe in stripes.values():
        if combined:
            full[stripe['y0']:stripe['y1'], stripe['x0']:stripe['x1']] += substripe_value
        else:
            trace = copy(full)
            trace[stripe['y0']:stripe['y1'], stripe['x0']:stripe['x1']] = substripe_value
            traces.append(trace)

    if plot:
        plt = figure(width=1000, height=1000)
        plt.image([full], x=0, y=0, dw=full.shape[0], dh=full.shape[1])
        for stripe in stripes.values():
            plt.line([stripe['x0'], stripe['x1']], [(stripe['y0']+stripe['y1'])/2.]*2)
        show(plt)

    return full[1064:3192, :] if combined else [trace[1064:3192] for trace in traces]


def NIRISS_SOSS_trace_mask(aperture, radius=20):
    """
    Construct a trace mask for SOSS data

    Parameters
    ----------
    radius: int
        The radius in pixels of the trace

    Returns
    -------
    np.ndarray
        The SOSS trace mask
    """
    traces = np.array([np.polyval(coeff, np.arange(2048)) for coeff in APERTURES[aperture]['coeffs']])
    ydim = APERTURES[aperture]['subarr_y'][2] - APERTURES[aperture]['subarr_y'][1]
    mask1 = np.zeros((ydim, 2048))
    mask2 = np.zeros((ydim, 2048))
    mask3 = np.zeros((ydim, 2048))
    for col in np.arange(2048):
        mask1[int(traces[0][col]) - radius: int(traces[0][col]) + radius, col] = 1
        mask2[int(traces[1][col]) - radius: int(traces[1][col]) + radius, col] = 1
        mask3[int(traces[2][col]) - radius: int(traces[2][col]) + radius, col] = 1

    # Right referecnce pixels
    mask1[:, :4] = 0

    # Left reference pixels
    mask1[:, -4:] = 0
    mask2[:, :4] = 0
    mask3[:, :4] = 0

    # Top reference pixels
    mask1[-5:, :] = 0
    mask2[-5:, :] = 0
    mask3[-5:, :] = 0

    # Order 3 cutoff
    mask3[:, 823:] = 0

    return mask1, mask2, mask3


def find_sources(ra, dec, width=7.5*u.arcmin, catalog='Gaia', target_date=Time.now(), verbose=False, pm_corr=True):
    """
    Find all the stars in the vicinity and estimate temperatures

    Parameters
    ----------
    ra : float
        The RA of the target in decimal degrees
    dec : float
        The Dec of the target in decimal degrees
    width: astropy.units.quantity
        The width of the square search box
    catalog: str
        The name of the catalog to use, ['2MASS', 'Gaia']
    target_date: Time, int, str
        The target epoch year of the observation, e.g. '2025'
    verbose: bool
        Print details
    pm_corr: bool
        Correct source coordinates based on their proper motion

    Returns
    -------
    astropy.table.Table
        The table of stars
    """
    # Converting to degrees and query for neighbors with 2MASS IRSA's fp_psc (point-source catalog)
    targetcrd = crd.SkyCoord(ra=ra, dec=dec, unit=u.deg if isinstance(ra, float) and isinstance(dec, float) else (u.hour, u.deg))

    # Search Gaia for stars
    if catalog == 'Gaia':

        if verbose:
            print('Searching {} Catalog to find all stars within {} of RA={}, Dec={}...'.format(catalog, width, ra, dec))

        stars = Gaia.query_object_async(coordinate=targetcrd, width=width, height=width)

        # Perform XMatch between Gaia and SDSS DR16
        xmatch_result = XMatch.query(cat1=stars, cat2='vizier:V/154/sdss16', max_distance=2 * u.arcsec, colRA1='ra', colDec1='dec', colRA2='RA_ICRS', colDec2='DE_ICRS')

        try:
            # Join Gaia results with XMatch results based on source_id
            merged_results = join(stars, xmatch_result, keys='source_id', join_type='left')

            # Extract SDSS DR16 source types from XMatch results
            stars['type'] = ['STAR' if source_id not in xmatch_result['source_id'] else ('STAR' if sdss_type == '' else sdss_type) for source_id, sdss_type in zip(stars['source_id'], merged_results['spCl'])]

        except ValueError:
            pass

        # Or infer galaxy from parallax
        stars['type'] = [classify_source(row) for row in stars]

        # Derived from K. Volk
        stars['Teff'] = [GAIA_TEFFS[0][(np.abs(GAIA_TEFFS[1] - row['bp_rp'])).argmin()] for row in stars]

        # Calculate relative flux
        stars['fluxscale'] = stars['phot_g_mean_flux'] / stars['phot_g_mean_flux'][0]

        # Star names
        stars['name'] = [str(i) for i in stars['source_id']]

        # Catalog name
        cat = 'I/350/gaiaedr3'

    # Search 2MASS
    elif catalog == '2MASS':
        stars = Irsa.query_region(targetcrd, catalog='fp_psc', spatial='Cone', radius=width)

        jhMod = np.array([0.545, 0.561, 0.565, 0.583, 0.596, 0.611, 0.629, 0.642, 0.66, 0.679, 0.696, 0.71, 0.717, 0.715, 0.706, 0.688, 0.663, 0.631, 0.601, 0.568, 0.537, 0.51, 0.482, 0.457, 0.433, 0.411, 0.39, 0.37, 0.314, 0.279])
        hkMod = np.array([0.313, 0.299, 0.284, 0.268, 0.257, 0.247, 0.24, 0.236, 0.229, 0.217,0.203, 0.188, 0.173, 0.159, 0.148, 0.138, 0.13, 0.123, 0.116, 0.112, 0.107, 0.102, 0.098, 0.094, 0.09, 0.086, 0.083, 0.079, 0.07, 0.067])
        teffMod = np.array([2800, 2900, 3000, 3100, 3200, 3300, 3400, 3500, 3600, 3700, 3800, 3900, 4000, 4100, 4200, 4300, 4400, 4500, 4600, 4700, 4800, 4900, 5000, 5100, 5200, 5300, 5400, 5500, 5800, 6000])

        # Make sure colors are calculated
        stars['j_h'] = stars['j_m'] - stars['h_m']
        stars['h_k'] = stars['h_m'] - stars['k_m']
        stars['j_k'] = stars['j_m'] - stars['k_m']

        # Find Teff of each star from the color
        stars['Teff'] = [teffMod[np.argmin((row['j_h'] - jhMod) ** 2 + (row['h_k'] - hkMod) ** 2)] for row in stars]

        # Calculate relative flux
        stars['fluxscale'] = 10.0 ** (-0.4 * (stars['j_m'] - stars['j_m'][0]))

        # Determine source type (not sure how to do this with 2MASS)
        stars['source_type'] = ['STAR'] * len(stars)

        # Star names
        stars['name'] = [str(i) for i in stars['designation']]

        # Catalog name
        cat = 'II/246/out'

    # Add URL (before PM correcting coordinates)
    search_radius = 1
    urls = ['https://vizier.u-strasbg.fr/viz-bin/VizieR-5?-ref=VIZ62fa613b20f3fc&-out.add=.&-source={}&-c={}&eq=ICRS&rs={}&-out.orig=o'.format(cat, quote_plus(f"{ra_deg} {dec_deg}"), search_radius) for ra_deg, dec_deg in zip(stars['ra'], stars['dec'])]
    stars.add_column(urls, name='url')

    # Cope coordinates to new column
    stars.add_column(stars['ra'], name='obs_ra')
    stars.add_column(stars['dec'], name='obs_dec')

    # Update RA and Dec using proper motion data
    if pm_corr:
        for row in stars:
            new_ra, new_dec = calculate_current_coordinates(row['ra'], row['dec'], row['pmra'], row['pmdec'], row['ref_epoch'], target_date=target_date, verbose=verbose)

            if not hasattr(new_ra, 'mask'):
                row['ra'] = new_ra
            if not hasattr(new_dec, 'mask'):
                row['dec'] = new_dec

    # Find distance from target to each star
    sindRA = (stars['ra'][0] - stars['ra']) * np.cos(stars['dec'][0])
    cosdRA = stars['dec'][0] - stars['dec']
    stars.add_column(np.sqrt(sindRA ** 2 + cosdRA ** 2) * u.deg.to(u.arcsec), name='distance')
    stars.sort('distance')

    # Add detector location to the table
    stars.add_columns(np.zeros((10, len(stars))), names=['xtel', 'ytel', 'xdet', 'ydet', 'xsci', 'ysci', 'xord0', 'yord0', 'xord1', 'yord1'])

    return stars


def calculate_current_coordinates(ra, dec, pm_ra, pm_dec, epoch, target_date=Time.now(), verbose=False):
    """
    Get the proper motion corrected coordinates of a source

    Parameters
    ----------
    ra: float
        The RA of the source
    dec: float
        The Dec of the source
    pm_ra: float
        The RA proper motion
    pm_dec: float
        The Dec proper motion
    epoch: float
        The epoch of the observation
    target_date: float
        The target epoch
    verbose: bool
        Print extra stuff

    Returns
    -------
    new_ra, new_dec
        The corrected RA and Dec for the source
    """
    # Convert observation year to Time object
    if isinstance(target_date, (int, float, str)):
        target_date = Time('{}-01-01'.format(int(target_date)))

    # Convert observation year to Time object
    date_obs = Time('{}-01-01'.format(int(epoch)))

    # Calculate time difference in years
    dt_years = (target_date - date_obs).to(u.year).value

    # Convert proper motion from mas/yr to degrees/yr
    pm_RA_deg_per_year = pm_ra / (3600 * 1000)  # 1 degree = 3600 * 1000 mas
    pm_Dec_deg_per_year = pm_dec / (3600 * 1000)

    # Calculate new coordinates
    new_ra = ra + (pm_RA_deg_per_year * dt_years / np.cos(np.deg2rad(dec)))
    new_dec = dec + (pm_Dec_deg_per_year * dt_years)

    if verbose:
        print(f"delta_T = {dt_years} years")
        print(f'RA: {ra} + {pm_ra} mas/yr => {new_ra}')
        print(f'Dec: {dec} + {pm_dec} mas/yr => {new_dec}')

    return new_ra, new_dec


def add_source(startable, name, ra, dec, teff=None, fluxscale=None, delta_mag=None, dist=None, pa=None, type='STAR'):
    """
    Add a star to the star table

    Parameters
    ----------
    startable: astropy.table.Table
        The table of stars to add to
    name: str
        An identifier for the star
    ra: float
        The RA in decimal degrees
    dec: float
        The Dec in decimal degrees
    teff: float
        The effective temperature of the star
    fluxscale: float
        The star's flux relative to the target flux
    delta_mag: float
        The star's magnitude relative to the target magnitude
    dist: float
        The distance of the new star from the given RA and Dec in arcseconds
    pa: float
        The position angle of the new star relative to the given RA and Dec in degrees
    type: str
        The source type, ['STAR', 'GALAXY']

    Returns
    -------
    astropy.table.Table
        The updated table of stars
    """
    # Default
    fluxscale = fluxscale or 1

    # Convert mag to flux if necessary
    if delta_mag is not None:
        fluxscale = 10.0 ** (-0.4 * delta_mag)

    # Apply offset and position angle
    if dist is not None and pa is not None:
        coord = SkyCoord(ra=ra * u.deg, dec=dec * u.deg, frame='icrs')
        newcoord = coord.directional_offset_by(pa * u.deg, dist * u.arcsec)
        ra = newcoord.ra.degree
        dec = newcoord.dec.degree

    # Add the row to the table
    startable.add_row({'name': name, 'designation': name, 'ra': ra, 'dec': dec, 'obs_ra': ra, 'obs_dec': dec, 'Teff': teff, 'fluxscale': fluxscale, 'type': type, 'distance': dist})
    startable.sort('distance')

    return startable


<<<<<<< HEAD
def calc_v3pa(V3PA, stars, aperture, data=None, tilt=0, source_cutoff=0.001, plot=False, verbose=False, logging=True,
              plot_order0s=True, source_links=True):
=======
def classify_source(row, verbose=False):
    """
    Classify a Gaia EDR3 source as STAR or GALAXY based on proxy criteria.

    Parameters
    ----------
    row : astropy.table.Row
        A single row from an Astropy Table with Gaia EDR3 columns.
    verbose: bool
        Print helpful stuff

    Returns
    -------
    str
        'STAR' if the source appears to be stellar, 'GALAXY' otherwise.
    """
    # Default is STAR
    stype = 'STAR'

    # Check to see if GALAXY
    if hasattr(row['parallax'], 'mask'):

        if hasattr(row['astrometric_excess_noise'], 'mask'):
            if row['astrometric_excess_noise'] > 1.0:
                stype = 'GALAXY'

        if hasattr(row['phot_bp_rp_excess_factor'], 'mask') and hasattr(row['bp_rp'], 'mask'):
            if row['phot_bp_rp_excess_factor'] > (1.0 + 0.015 * row['bp_rp']**2):
                stype = 'GALAXY'

    else:
        if row['parallax'] < 0.5:
            stype = 'GALAXY'

    if verbose:
        print(stype, row['parallax'], row['astrometric_excess_noise'], row['phot_bp_rp_excess_factor'])

    return stype


def calc_v3pa(V3PA, stars, aperture, data=None, tilt=0, plot=False, verbose=False, logging=True, POM=False):
>>>>>>> ef1c52a0
    """
    Calculate the V3 position angle for each target at the given PA

    Parameters
    ----------
    V3PA: float
        The PA in V3
    stars: astropy.table.Table
        The table of stars in the target vicinity
    aperture: pysiaf.aperture.JwstAperture, str
        The aperture object for the given mode
    data: sequence (optional)
        The data to use instead of making a simulation (to check accuracy or ID sources)
    plot: bool
        Plot the full frame and subarray bounds with all traces
    verbose: bool
        Print statements
    POM: bool
        Show the pick off mirror footprint in the plot

    Returns
    -------
    targframe, starframe
        The frame containing the target trace and a frame containing all contaminating star traces
    """
    if logging:
        open('contam_tool.log', 'w').close()
        start_time = datetime.datetime.now()
        log_checkpoint(f'Logging in {log_file}...')

    if verbose:
        print("Checking PA={} with {} stars in the vicinity".format(V3PA, len(stars['ra'])))

    if isinstance(aperture, str):

        if verbose:
            print("Getting aperture info from pysiaf...")

        # Aperture names
        if aperture not in APERTURES:
            raise ValueError("Aperture '{}' not supported. Try {}".format(aperture, list(APERTURES.keys())))

        # Instantiate a pySIAF object
        inst = APERTURES[aperture]
        siaf = pysiaf.Siaf(inst['inst'])

        # Get the full and subarray apertures
        full = siaf.apertures[inst['full']]
        aperture = siaf.apertures[aperture]

        # Full frame pixel positions
        rows, cols = full.corners('det')
        aperture.minrow, aperture.maxrow = rows.min(), rows.max()
        aperture.mincol, aperture.maxcol = cols.min(), cols.max()

    if logging:
        log_checkpoint('Loaded aperture info from pySIAF.')

    # Get APA from V3PA
    APA = V3PA + aperture.V3IdlYAngle
    if APA > 360:
        APA = APA - 360
    elif APA < 0:
        APA = APA + 360

    # Aperture info
    aper = APERTURES[aperture.AperName]
    subY, subX = aper['subarr_y'][2] - aper['subarr_y'][1], aper['subarr_x'][1] - aper['subarr_x'][0]

    # Calculate corresponding V2/V3 (TEL) coordinates for Sweetspot
    stars['xdet'][0], stars['ydet'][0] = aperture.reference_point('det')
    stars['xtel'][0], stars['ytel'][0] = aperture.det_to_tel(stars['xdet'][0], stars['ydet'][0])
    stars['xsci'][0], stars['ysci'][0] = aperture.det_to_sci(stars['xdet'][0], stars['ydet'][0])

    # Order 0 location of target relative to pysiaf SCI coordinates
    stars['xord0'][0] = int(stars['xsci'][0] + aper['c0x0'])
    stars['yord0'][0] = int(stars['ysci'][0] + aper['c0y0'])

    # Order 1 location of target relative to order 0
    stars['xord1'][0] = stars['xord0'][0] + aper['xord0to1']
    stars['yord1'][0] = stars['yord0'][0] + aper['yord0to1']

    # Get target's attitude matrix for each` Position Angle
    attitude = pysiaf.utils.rotations.attitude_matrix(stars['xtel'][0], stars['ytel'][0], stars['ra'][0], stars['dec'][0], APA)

    # Get relative coordinates of the stars based on target attitude
    if verbose:
        print("Getting star locations for {} stars at PA={} from pysiaf...".format(len(stars), APA))

    for idx, star in enumerate(stars[1:]):

        # Get the TEL coordinates (V2, V3) of the star
        V2, V3 = pysiaf.utils.rotations.sky_to_tel(attitude, star['ra'], star['dec'])
        star['xtel'], star['ytel'] = V2.to(u.arcsec).value, V3.to(u.arcsec).value

        # Get the DET coordinates of the star
        star['xdet'], star['ydet'] = aperture.tel_to_det(star['xtel'], star['ytel'])

        # Get the DET coordinates of the star
        star['xsci'], star['ysci'] = aperture.det_to_sci(star['xdet'], star['ydet'])

        # Order 0 location relative to pysiaf SCI coordinates (with distortion corrections)
        star['xord0'] = int(star['xsci'] + aper['c0x0'] + aper['c1x0'] * (stars['xsci'][0] - star['xsci']))
        star['yord0'] = int(star['ysci'] + aper['c0y0'] + aper['c1y0'] * (stars['ysci'][0] - star['ysci']))

        # Order 1/2/3 location relative to order 0 location (with distortion corrections)
        x_shift = int(aper['c1x1'] * (stars[0]['xord0'] - star['xord0']))
        y_shift = int(aper['c1y1'] * (stars[0]['yord0'] - star['yord0'])) + int(aper['c2y1'] * (stars[0]['xord0'] - star['xord0']))
        star['xord1'] = star['xord0'] + aper['xord0to1'] + x_shift
        star['yord1'] = star['yord0'] + aper['yord0to1'] + y_shift

    if logging:
        log_checkpoint(f'Calculated target and {len(stars)-1} source sci coordinates.')

    # Just sources in FOV (Should always have at least 1, the target)
    lft, rgt, top, bot = aper['lft'], aper['rgt'], aper['top'], aper['bot']
    FOVstars = stars[(lft < stars['xord0']) & (stars['xord0'] < rgt) & (bot < stars['yord0']) & (stars['yord0'] < top)]

    # Filter out sources that are very faint to save computational resources
    if source_cutoff is not None:

        cutoff_FOVstars = FOVstars[FOVstars['fluxscale'] > source_cutoff]
        print(f"{len(cutoff_FOVstars)}/{len(FOVstars)} sources with relative fluxes greater than {source_cutoff}")
        FOVstars = cutoff_FOVstars

    # Get the traces for sources in the FOV and add the column to the source table
    star_traces = [get_trace(aperture.AperName, temp, typ, verbose=False) for temp, typ in zip(FOVstars['Teff'], FOVstars['type'])]
    FOVstars['traces'] = star_traces

    # Remove Teff value for GALAXY type
    FOVstars['Teff'] = [np.nan if t == 'GALAXY' else i for i, t in zip(FOVstars['Teff'], FOVstars['type'])]
    FOVstars['Teff_str'] = ['---' if t == 'GALAXY' else str(int(i)) for i, t in zip(FOVstars['Teff'], FOVstars['type'])]

    if logging:
        log_checkpoint(f'Found {len(FOVstars)} sources in the FOV.')

    if verbose:
        print("Calculating contamination from {} other sources in the FOV".format(len(FOVstars) - 1))

    # Make frame for the target and a frame for all the other stars
    n_traces = len(star_traces[0])
    targframes = [np.zeros((subY, subX))] * n_traces
    starframe = np.zeros((subY, subX))

<<<<<<< HEAD
    # Get order 0
    order0 = get_order0(aperture.AperName) * 1.5e8 # Scaling factor based on observations
=======
    # Get trace masks
    trace_masks = NIRCam_DHS_trace_mask(aperture.AperName) if 'NRCA5' in aperture.AperName else NIRISS_SOSS_trace_mask(aperture.AperName)
>>>>>>> ef1c52a0

    if logging:
        log_checkpoint(f'Fetched arrays, masks, and traces...')

    # Iterate over all stars in the FOV and add their scaled traces to the correct frame
    for idx, star in enumerate(FOVstars):

        # Scale the traces for this source
        traces = [trace * star['fluxscale'] * aper['empirical_scale'][n + 1] for n, trace in enumerate(star['traces'])]

        # Add each target trace to it's own frame
        if idx == 0:

            for n, trace in enumerate(traces):

                # Assumes the lower lft corner of the trace is in the lower left corner of the 'targframe' array
                targframes[n] = add_array_at_position(targframes[n], trace, 0, 0)

        # Add all orders to the same frame (if it is a STAR)
        else:

            # Get correct order 0
            order0 = get_order0(aperture.AperName, star['Teff'], stype=star['type'], verbose=verbose) * 1.5e3  # Scaling factor based on observations

            # Scale the order 0 image and add it to the starframe
            if plot_order0s:
                scale0 = copy(order0) * star['fluxscale'] * aper['empirical_scale'][0]
                starframe = add_array_at_position(starframe, scale0, int(star['xord0'] - aper['subarr_x'][0]), int(star['yord0'] - aper['subarr_y'][1]), centered=True)

            # NOTE: Take this conditional out if you want to see galaxy traces!
            if star['type'] == 'STAR':
                for trace in traces:
                    starframe = add_array_at_position(starframe, trace, int(star['xord1'] - stars['xord1'][0]), int(star['yord1'] - stars['yord1'][0]))

    if logging:
        log_checkpoint(f'Added {len(FOVstars)} sources to the simulated frames.')

    # Get trace masks
    trace_masks = NIRCam_DHS_trace_mask(aperture.AperName) if 'NRCA5' in aperture.AperName else NIRISS_SOSS_trace_mask(aperture.AperName)

    # Adding frames together
    simframes = [tframe + starframe for tframe in targframes]
    simframe = np.sum(targframes, axis=0) + starframe
    pctframes = [np.divide(starframe, sframe, out=np.full_like(starframe, np.nan), where=(sframe != 0) & ~np.isnan(sframe)) for sframe in simframes]
    pctlines = []
    for i, (pframe, mask) in enumerate(zip(pctframes, trace_masks)):
        masked = pframe * mask
        with np.errstate(invalid='ignore', divide='ignore'):
            mean_line = np.nanmean(masked, axis=0)
        pctlines.append(mean_line)

    # Make results dict
    result = {'pa': V3PA, 'target': np.sum(targframes, axis=0), 'target_traces': targframes,
              'contaminants': starframe, 'sources': FOVstars, 'contam_levels': pctlines}

    if logging:
        log_checkpoint('Compiled final results.')

    if plot:

        # Make the plot
        tools = ['pan', 'reset', 'box_zoom', 'wheel_zoom', 'save']
        tips = [('Name', '@name'), ('Type', '@type'), ('RA', '@ra'), ('DEC', '@dec'), ('trace', '@trace'),
                ('scale', '@fluxscale'), ('Teff [K]', '@Teff_str'), ('distance [mas]', '@distance')]
        fig = figure(title='Generated FOV from Gaia EDR3', width=900, height=450 if inst['inst'] == 'NIRCam' else max(subY, 120), match_aspect=True, tools=tools)
        fig.title = '({}, {}) at PA={} in {}'.format(stars[0]['ra'], stars[0]['dec'], V3PA, aperture.AperName)

        # Plot config
        scale = 'log'
        color_map = 'Viridis256'

        # Plot the obs data if possible...
        if data is not None:
            print("Input data will be plotted instead of simulation.")
            simframe = data

        # Replace negatives
        simframe[simframe < 0] = 0

        # Rotate for PWCPOS
        if tilt != 0:
            simframe = rotate(simframe, tilt)

        # Plot the image data or simulation
        vmax = np.nanmax(simframe)
        mapper = LogColorMapper(palette=color_map, low=1, high=vmax) if scale == 'log' else LinearColorMapper(palette=color_map, low=0, high=vmax)
        imgsource = ColumnDataSource(data={'sim': [simframe]})
        fig.image(image='sim', x=aper['subarr_x'][0], dw=subX, y=aper['subarr_y'][1], dh=subY, source=imgsource, name="image", color_mapper=mapper)

        # Plot the detector gaps and reference pixels for visual inspection
<<<<<<< HEAD
        if 'DHS' in aperture.AperName:
            refframe = NIRCam_DHS_trace_mask(aperture.AperName, substripe_value=0, ref_value=1, gap_value=1, combined=True) if 'NRCA5' in aperture.AperName else np.zeros((subY, subX))
            refsource = ColumnDataSource(data={'ref': [refframe]})
            fig.image(image='ref', x=aper['subarr_x'][0], dw=subX, y=aper['subarr_y'][1], dh=subY, source=refsource, name="ref", color_mapper=LinearColorMapper(palette=["white", "black"], low=0, high=1), alpha=0.1)

        if plot_order0s:
            # Plot order 0 locations of stars
            FOVstars_only = FOVstars[FOVstars['type'] == 'STAR']
            source0_stars = ColumnDataSource(data={'Teff_str': FOVstars_only['Teff_str'], 'distance': FOVstars_only['distance'], 'xord0': FOVstars_only['xord0'],
                                             'yord0': FOVstars_only['yord0'], 'ra': FOVstars_only['ra'], 'dec': FOVstars_only['dec'], 'name': FOVstars_only['name'],
                                             'type': FOVstars_only['type'], 'url': FOVstars_only['url'], 'fluxscale': FOVstars_only['fluxscale'],
                                             'trace': ['Order 0'] * len(FOVstars_only)})
            order0_stars = fig.scatter('xord0', 'yord0', color='red', size=20, line_width=3, fill_color=None, name='order0', source=source0_stars)

            # Plot order 0 locations of galaxies
            FOVstars_gal = FOVstars[FOVstars['type'] == 'GALAXY']
            order0_gal = None
            if len(FOVstars_gal) > 0:
                source0_gal = ColumnDataSource(
                    data={'Teff_str': FOVstars_gal['Teff_str'], 'distance': FOVstars_gal['distance'], 'xord0': FOVstars_gal['xord0'],
                          'yord0': FOVstars_gal['yord0'], 'ra': FOVstars_gal['ra'], 'dec': FOVstars_gal['dec'],
                          'name': FOVstars_gal['name'], 'type': FOVstars_gal['type'],
                          'url': FOVstars_gal['url'], 'fluxscale': FOVstars_gal['fluxscale'],
                          'trace': ['Order 0'] * len(FOVstars_gal)})
                order0_gal = fig.scatter('xord0', 'yord0', color='pink', size=20, line_width=3, fill_color=None, name='order0',
                                          source=source0_gal)
=======
        refframe = NIRCam_DHS_trace_mask(aperture.AperName, substripe_value=0, ref_value=1, gap_value=1, combined=True) if 'NRCA5' in aperture.AperName else np.zeros((subY, subX))
        refsource = ColumnDataSource(data={'ref': [refframe]})
        fig.image(image='ref', x=aper['subarr_x'][0], dw=subX, y=aper['subarr_y'][1], dh=subY, source=refsource, name="ref", color_mapper=LinearColorMapper(palette=["white", "black"], low=0, high=1), alpha=0.1)

        # Plot order 0 locations of stars
        FOVstars_only = FOVstars[FOVstars['type'] == 'STAR']
        source0_stars = ColumnDataSource(data={'Teff_str': FOVstars_only['Teff_str'], 'distance': FOVstars_only['distance'], 'xord0': FOVstars_only['xord0'],
                                         'yord0': FOVstars_only['yord0'], 'ra': FOVstars_only['ra'], 'dec': FOVstars_only['dec'], 'name': FOVstars_only['name'],
                                         'type': FOVstars_only['type'], 'url': FOVstars_only['url'], 'fluxscale': FOVstars_only['fluxscale'],
                                         'trace': ['Order 0'] * len(FOVstars_only)})
        order0_stars = fig.scatter('xord0', 'yord0', color='red', size=20, line_width=3, fill_color=None, name='order0', source=source0_stars)

        # Plot the POM footprint
        if POM:
            fig.varea(x=[lft, rgt], y1=[bot, bot], y2=[top, top], fill_color='blue', fill_alpha=0.1)

        # Plot order 0 locations of galaxies
        FOVstars_gal = FOVstars[FOVstars['type'] == 'GALAXY']
        order0_gal = None
        if len(FOVstars_gal) > 0:
            source0_gal = ColumnDataSource(
                data={'Teff_str': FOVstars_gal['Teff_str'], 'distance': FOVstars_gal['distance'], 'xord0': FOVstars_gal['xord0'],
                      'yord0': FOVstars_gal['yord0'], 'ra': FOVstars_gal['ra'], 'dec': FOVstars_gal['dec'],
                      'name': FOVstars_gal['name'], 'type': FOVstars_gal['type'],
                      'url': FOVstars_gal['url'], 'fluxscale': FOVstars_gal['fluxscale'],
                      'trace': ['Order 0'] * len(FOVstars_gal)})
            order0_gal = fig.scatter('xord0', 'yord0', color='pink', size=20, line_width=3, fill_color=None, name='order0',
                                      source=source0_gal)
>>>>>>> ef1c52a0

        # Plot the target order 0
        fig.scatter([stars[0]['xord0']], [stars[0]['yord0']], size=8, line_width=3, fill_color=None, line_color='black')

        # Get the nominal x and y values for the trace centroids
        n_pts = 1000
        x_ranges = [np.linspace(inst['blue_ext'], inst['cutoffs'][n] + inst['red_ext'], n_pts) for n in np.arange(n_traces)]
        y_ranges = [np.polyval(inst['coeffs'][n], xr) for n, xr in enumerate(x_ranges)]

        lines = []
        for idx, star in enumerate(FOVstars):

            # Trace locations relative to order 0
            for trx in np.arange(n_traces):

                # Make the base dict for this star
                data_dict = {'name': ['Target' if idx == 0 else star['designation']] * n_pts,
                             'type': [star['type']] * n_pts,
                             'ra': [star['ra']] * n_pts,
                             'dec': [star['dec']] * n_pts,
                             'fluxscale': [star['fluxscale']] * n_pts,
                             'Teff_str': [star['Teff_str']] * n_pts,
                             'distance': [star['distance']] * n_pts,
                             'trace': [aper['trace_names'][trx]] * n_pts,
                             'url': [star['url']] * n_pts}

                # Add the offset traces for this star
                for n in np.arange(n_traces):
                    data_dict[f'x{n}'] = x_ranges[n] + star['xord1']
                    data_dict[f'y{n}'] = y_ranges[n] + star['yord1']

                source = ColumnDataSource(data=data_dict)
                line = fig.line('x{}'.format(trx), 'y{}'.format(trx), source=copy(source), color='pink' if star['type'] == 'GALAXY' else 'red', name='traces', line_dash='solid' if idx == 0 else 'dashed', width=3 if idx == 0 else 1, legend_label='name')
                lines.append(line)

        # Add order 0 hover and taptool
        if plot_order0s:
            if order0_gal is not None:
                fig.add_tools(HoverTool(renderers=[order0_stars, order0_gal], tooltips=tips, name='order0', mode='mouse'))

            if source_links:
                fig.add_tools(TapTool(behavior='select', name='order0', callback=OpenURL(url="@url")))

        # Add traces hover and taptool
        fig.add_tools(HoverTool(renderers=lines, tooltips=tips, name='traces', mode='mouse'))
        if source_links:
            fig.add_tools(TapTool(behavior='select', name='traces', callback=OpenURL(url="@url")))

        # Show the figure
        pad = 20
        fig.x_range = Range1d(aper['subarr_x'][0] - pad, aper['subarr_x'][1] + pad)
        fig.y_range = Range1d(aper['subarr_y'][1] - pad, aper['subarr_y'][2] + pad)
        fig.legend.click_policy = "hide"

        # Source for ratio plot
        data = {f'pct_{n}': pct for n, pct in enumerate(pctlines)}
        data.update({'x': np.arange(subX), 'zeros': np.zeros(subX)})
        rsource = ColumnDataSource(data=data)

        # Make plot
        legend_items = []
        rfig = figure(title='Target Contamination', width=900, height=300, match_aspect=True, tools=tools, x_range=fig.x_range)
        colors = ['blue', 'red', 'green', 'cyan', 'dodgerblue', 'purple', 'orange', 'lime', 'yellow', 'magenta']
        trace_names = inst['trace_names']
        which_traces = [0, 1, 2, 3, 6, 7, 8, 9] if 'DHS' in aperture.AperName else np.arange(n_traces) # Don't show contam for traces for DHS 1 or 6
        for n in which_traces:
            line = rfig.line('x', f'pct_{n}', color=colors[n], source=copy(rsource))
            legend_items.append(LegendItem(label=trace_names[n], renderers=[line]))
            glyph = VArea(x='x', y1='zeros', y2=f'pct_{n}', fill_color=colors[n], fill_alpha=0.3)
            rfig.add_glyph(copy(rsource), glyph)
        rfig.y_range = Range1d
        rfig.yaxis.axis_label = 'Contam / Total Counts'
        rfig.xaxis.axis_label = 'Detector Column'

        # Shaded area for detector NIRCam gap
        if 'DHS' in aperture.AperName:
            rfig.varea(x=[2034, 2195], y1=[0, 0], y2=[1, 1], fill_color='black', fill_alpha=0.1)

        # Add legend
        legend = Legend(items=legend_items)
        rfig.add_layout(legend, 'right')
        rfig.legend.click_policy = "hide"

        # Color bar
        # color_bar = ColorBar(color_mapper=mapper['transform'], width=10, location=(0, 0), title="Teff")
        # fig.add_layout(color_bar, 'right')

        # Plot grid
        gp = gridplot([[fig], [rfig]])

        if logging:
            log_checkpoint(f'Finished making plot of size {len(json.dumps(json_item(gp))) / 1e6:.2f}MB')
            log_checkpoint(f'Total calculation time: {(datetime.datetime.now() - start_time).total_seconds():.2f}s')

        return result, gp

    return result


def field_simulation(ra, dec, aperture, binComp=None, target_date=Time.now(), n_jobs=-1, interpolate=False, plot=False,
                     title='My Target', multi=True, verbose=True):
    """Produce a contamination field simulation at the given sky coordinates

    Parameters
    ----------
    ra : float
        The RA of the target
    dec : float
        The Dec of the target
    aperture: str
        The aperture to use, ['NIS_SUBSTRIP96', 'NIS_SUBSTRIP256', 'NRCA5_GRISM256_F444W', 'NRCA5_GRISM256_F322W2', 'MIRI_SLITLESSPRISM']
    binComp : dict
        A dictionary of parameters for a binary companion with keys {'name', 'ra', 'dec', 'fluxscale', 'teff'}
    target_date: Time, int, str
        The target epoch year of the observation, e.g. '2025'
    n_jobs: int
        Number of cores to use (-1 = All)
    interpolate: bool
        Skip every other PA and interpolate to speed up calculation
    plot: bool
        Return a plot

    Returns
    -------
    simuCube : np.ndarray
        The simulated data cube. Index 0 and 1 (axis=0) show the trace of
        the target for orders 1 and 2 (respectively). Index 2-362 show the trace
        of the target at every position angle (PA) of the instrument.
    plt: NoneType, bokeh.plotting.figure
        The plot of the contaminationas a function of PA

    Example
    -------
    from exoctk.contam_visibility import field_simulator as fs
    ra, dec = 91.872242, -25.594934
    targframe, starcube, results = fs.field_simulation(ra, dec, 'NIS_SUBSTRIP256')
    """
    # Initialize logging
    open('contam_tool.log', 'w').close()
    start_time = datetime.datetime.now()
    log_checkpoint(f'Logging in {log_file}...')

    # Check for contam tool data
    check_for_data('exoctk_contam')

    # Aperture names
    if aperture not in APERTURES:
        raise ValueError("Aperture '{}' not supported. Try {}".format(aperture, list(APERTURES.keys())))

    # Instantiate a pySIAF object
    if verbose:
        print('Getting info from pysiaf for {} aperture...'.format(aperture))

    targetcrd = crd.SkyCoord(ra=ra, dec=dec, unit=u.deg)
    inst = APERTURES[aperture]
    siaf = pysiaf.Siaf(inst['inst'])

    # Get the full and subarray apertures
    full = siaf.apertures[inst['full']]
    aper = siaf.apertures[aperture]
    subX, subY = aper.XSciSize, aper.YSciSize

    # Full frame pixel positions
    rows, cols = full.corners('det')
    aper.minrow, aper.maxrow = rows.min(), rows.max()
    aper.minrow, aper.maxrow = rows.min(), rows.max()
    aper.mincol, aper.maxcol = cols.min(), cols.max()

    # Find stars in the vicinity
    stars = find_sources(ra, dec, target_date=target_date, verbose=False)

    # Add stars manually
    if isinstance(binComp, dict):
        stars = add_source(stars, **binComp)

    # Set the number of cores for multiprocessing
    max_cores = 8
    if n_jobs == -1 or n_jobs > max_cores:
        n_jobs = max_cores

    log_checkpoint(f'Found {len(stars)} sources in the neighborhood')

    # Get full list from ephemeris
    ra_hms, dec_dms = re.sub('[a-z]', ':', targetcrd.to_string('hmsdms')).split(' ')
    goodPAs = get_exoplanet_positions(ra_hms, dec_dms, in_FOR=True)

    # Get all observable PAs and convert to ints
    goodPA_vals = list(goodPAs[~goodPAs['{}_min_pa_angle'.format(inst['inst'].upper())].isna()]['{}_min_pa_angle'.format(inst['inst'].upper())]) + list(goodPAs[~goodPAs['{}_nominal_angle'.format(inst['inst'].upper())].isna()]['{}_nominal_angle'.format(inst['inst'].upper())]) + list(goodPAs[~goodPAs['{}_max_pa_angle'.format(inst['inst'].upper())].isna()]['{}_max_pa_angle'.format(inst['inst'].upper())])
    goodPA_ints = np.sort(np.unique(np.array(goodPA_vals).astype(int)))

    # Group good PAs to find gaps in visibility
    good_groups = []
    current_group = [goodPA_ints[0]]
    max_gap = 7 # Biggest PA gap considered to still be observable
    for i in range(1, len(goodPA_ints)):
        if goodPA_ints[i] - current_group[-1] <= max_gap:
            current_group.append(goodPA_ints[i])
        else:
            good_groups.append(current_group)
            current_group = [goodPA_ints[i]]

    good_groups.append(current_group)
    good_group_bounds = [(min(grp), max(grp)) for grp in good_groups]
    goodPA_list = np.concatenate([np.arange(grp[0], grp[1]+1) for grp in good_group_bounds]).ravel()

    # Try to speed it up by doing every other visible PA and then interpolating
    # if interpolate:


    log_checkpoint(f'Found {len(goodPA_ints)}/360 visible position angles to check')

    # Flatten list and check against 360 angles to get all bad PAs
    # badPA_list = [pa for pa in pa_list if pa not in goodPA_list]

    # Time it
    if verbose:
        print('Calculating target contamination from {} neighboring sources in position angle ranges {}...'.format(len(stars), [(int(rng[0]), int(rng[1])) for rng in good_group_bounds]))
        start = time.time()

    # Calculate contamination of all stars at each PA
    # -----------------------------------------------
    # To multiprocess, or not to multiprocess. That is the question.
    # Whether 'tis nobler in the code to suffer
    # The slings and arrows of outrageous list comprehensions,
    # Or to take arms against a sea of troubles,
    # And by multiprocessing end them?
    if multi:
        pl = pool.ThreadPool(n_jobs)
        func = partial(calc_v3pa, stars=stars, aperture=aper, plot=False, verbose=False, logging=False)
        results = pl.map(func, goodPA_list)
        pl.close()
        pl.join()

    else:
        results = []
        for pa in goodPA_list:
            result = calc_v3pa(pa, stars=stars, aperture=aper, plot=False, verbose=False, logging=False)
            results.append(result)

    log_checkpoint('Finished all calc_v3pa calculations')

    # We only need one target frame frames
    targframes = [np.asarray(trace) for trace in results[0]['target_traces']]

    # Make sure starcube is of shape (PA, rows, cols)
    starcube = np.zeros((360, targframes[0].shape[0], targframes[0].shape[1]))

    # Make the contamination plot
    for result in results:
        starcube[result['pa'], :, :] = result['contaminants']

    if verbose:
        print('Contamination calculation complete: {} {}'.format(round(time.time() - start, 3), 's'))

    log_checkpoint('Bundled up all the results.')

    # Make contam plot
    if plot:

        # Get bad PA list from missing angles between 0 and 360
        badPAs = [j for j in np.arange(0, 360) if j not in goodPA_list]

        # Make old contam plot
        starcube_targ = np.zeros((362, 2048, 96 if aperture == 'NIS_SUBSTRIP96' else 256))
        starcube_targ[0, :, :] = (targframes[0]).T[::-1, ::-1]
        starcube_targ[1, :, :] = (targframes[1]).T[::-1, ::-1]
        starcube_targ[2:, :, :] = starcube.swapaxes(1, 2)[:, ::-1, ::-1]
        contam_plot = cf.contam(starcube_targ, aperture, targetName=title, badPAs=badPAs)

        # # Slider plot
        # contam_plot = contam_slider_plot(results, plot=False)

        return targframes, starcube, results, contam_plot

    else:

        return targframes, starcube, results


def contam_slider_plot(contam_results, threshold=0.05, plot=False):
    """
    Make the contamination plot with a slider

    Parameters
    ----------
    contam_results: dict
        The dictionary of results from the field_simulation function
    plot: bool
        Show the plot if True

    Returns
    -------
    bokeh.layouts.column
        The column of plots
    """
    # Full PA list
    pa_list = np.arange(360)
    goodPA_list = [result['pa'] for result in contam_results]
    badPA_list = [pa for pa in pa_list if pa not in goodPA_list]

    # Grab one target frame
    targframe = np.asarray(contam_results[0]['target'])

    # Make the contamination plot
    order1_contam = np.zeros((360, targframe.shape[1]))
    order2_contam = np.zeros((360, targframe.shape[1]))
    order3_contam = np.zeros((360, targframe.shape[1]))
    for result in contam_results:
        order1_contam[result['pa'], :] = result['order1_contam']
        order2_contam[result['pa'], :] = result['order2_contam']
        order3_contam[result['pa'], :] = result['order3_contam']

    # Define data
    contam_dict = {'contam1_{}'.format(result['pa']): result['order1_contam'] for result in contam_results}
    contam_dict.update({'contam2_{}'.format(result['pa']): result['order2_contam'] for result in contam_results})
    contam_dict.update({'contam3_{}'.format(result['pa']): result['order3_contam'] for result in contam_results})

    # Wrap the data in two ColumnDataSources
    source_visible = ColumnDataSource(
        data=dict(col=np.arange(2048), zeros=np.zeros(2048), contam1=order1_contam[0], contam2=order2_contam[0],
                  contam3=order3_contam[0]))
    source_available = ColumnDataSource(data=contam_dict)

    # Define plot elements
    plt = figure(width=900, height=300, tools=['reset', 'save'])
    plt.line('col', 'contam1', source=source_visible, color='blue', line_width=2, line_alpha=0.6,
             legend_label='Order 1')
    plt.line('col', 'contam2', source=source_visible, color='red', line_width=2, line_alpha=0.6, legend_label='Order 2')
    plt.line('col', 'contam3', source=source_visible, color='green', line_width=2, line_alpha=0.6,
             legend_label='Order 3')
    glyph1 = VArea(x="col", y1="zeros", y2="contam1", fill_color="blue", fill_alpha=0.3)
    plt.add_glyph(source_visible, glyph1)
    glyph2 = VArea(x="col", y1="zeros", y2="contam2", fill_color="red", fill_alpha=0.3)
    plt.add_glyph(source_visible, glyph2)
    glyph3 = VArea(x="col", y1="zeros", y2="contam3", fill_color="green", fill_alpha=0.3)
    plt.add_glyph(source_visible, glyph3)
    plt.y_range = Range1d(0, min(1, max(np.nanmax(order1_contam), np.nanmax(order2_contam), np.nanmax(order3_contam))))
    plt.x_range = Range1d(0, 2048)
    plt.xaxis.axis_label = ''
    plt.yaxis.axis_label = 'Contamination / Target Flux'
    slider = Slider(title='Position Angle',
                    value=pa_list[0],
                    start=min(pa_list),
                    end=max(pa_list),
                    step=int((max(pa_list) - min(pa_list)) / (len(pa_list) - 1)),
                    sizing_mode='stretch_width')

    span = Span(line_width=2, location=slider.value, dimension='height')

    # Define CustomJS callback, which updates the plot based on selected function by updating the source_visible
    callback = CustomJS(
        args=dict(source_visible=source_visible, source_available=source_available, span=span), code="""
            var selected_pa = (cb_obj.value).toString();
            var data_visible = source_visible.data;
            var data_available = source_available.data;
            data_visible['contam1'] = data_available['contam1_' + selected_pa];
            data_visible['contam2'] = data_available['contam2_' + selected_pa];
            data_visible['contam3'] = data_available['contam3_' + selected_pa];
            span.location = cb_obj.value;
            source_visible.change.emit();
        """)

    # Make a guide that shows which PAs are unobservable
    viz_none = np.array([1 if i in badPA_list else 0 for i in pa_list])
    viz_ord1 = np.array([1 if i > threshold else 0 for i in np.nanmax(order1_contam, axis=1)])
    viz_ord2 = np.array([1 if i > threshold else 0 for i in np.nanmax(order2_contam, axis=1)])
    viz_ord3 = np.array([1 if i > threshold else 0 for i in np.nanmax(order3_contam, axis=1)])

    # Make the plot
    viz_plt = figure(width=900, height=300, x_range=Range1d(0, 359))
    viz_plt.step(np.arange(360), np.mean(order1_contam, axis=1), color='blue', mode="center")
    viz_plt.step(np.arange(360), np.mean(order2_contam, axis=1), color='red', mode="center")
    viz_plt.step(np.arange(360), np.mean(order3_contam, axis=1), color='green', mode="center")
    c1 = viz_plt.vbar(x=np.arange(360), top=viz_ord1, line_color=None, fill_color='blue', alpha=0.2)
    c2 = viz_plt.vbar(x=np.arange(360), top=viz_ord2, line_color=None, fill_color='red', alpha=0.2)
    c3 = viz_plt.vbar(x=np.arange(360), top=viz_ord3, line_color=None, fill_color='green', alpha=0.2)
    c0 = viz_plt.vbar(x=np.arange(360), top=viz_none, width=1.1, line_color=None, fill_color='#555555')
    viz_plt.x_range = Range1d(0, 359)
    viz_plt.y_range = Range1d(0, 1)
    viz_plt.add_layout(span)

    legend = Legend(items=[
        ('Ord 1 > {}% Contaminated'.format(threshold * 100), [c1]),
        ('Ord 2 > {}% Contaminated'.format(threshold * 100), [c2]),
        ('Ord 3 > {}% Contaminated'.format(threshold * 100), [c3]),
        ("Target not visible", [c0]),
    ], location=(50, 0), orientation='horizontal', border_line_alpha=0)
    viz_plt.add_layout(legend, 'below')

    # Put plot together
    slider.js_on_change('value', callback)
    layout = column(plt, slider, viz_plt)

    if plot:
        show(layout)

    return layout


def get_order0(aperture, teff, stype='STAR', verbose=False):
    """Get the order 0 image for the given aperture

    Parameters
    ----------
    aperture: str
        The aperture to use

    Returns
    -------
    np.ndarray
        The 2D order 0 image
    """
    if 'DHS' in aperture:
        trace = np.zeros((50,50))
    else:

        if stype == 'STAR':

            # Get the path to the trace files
            traces_path = os.path.join(os.environ['EXOCTK_DATA'], f'exoctk_contam/order0/NIS_order0_*.npy')

            # Glob the file names
            trace_files = glob.glob(traces_path)

            # Get closest Teff
            teffs = np.array([int(os.path.basename(file).split('_')[-1][:-4]) for file in trace_files])
            trace_file = trace_files[np.argmin((teffs - teff)**2)]
            if verbose:
                print(f'Fetching {aperture} {teffs[np.argmin((teffs - teff)**2)]}K trace from {trace_file}')

            # Make frame
            trace = np.load(trace_file)

        else:

            # Get stand-in for galaxy order 0
            gal_path = os.path.join(os.environ['EXOCTK_DATA'], f'exoctk_contam/order0/NIS_gal_order0.npy')
            if verbose:
                print('Fetching {} galaxy trace from {}'.format(aperture, gal_path))
            trace = np.load(gal_path)

    return trace


def get_trace(aperture, teff, stype, verbose=False, plot=False):
    """Get the trace for the given aperture at the given temperature

    Parameters
    ----------
    aperture: str
        The aperture to use
    teff: int
        The temperature [K]
    stype: str
        The source type, ['STAR', 'GALAXY']
    verbose: bool
        Print statements
    plot: bool
        Plot the trace

    Returns
    -------
    np.ndarray
        The 2D trace
    """
    if 'DHS_F322W2' in aperture or 'DHS_444W' in aperture:
        aperpath = 'NRCA5_DHS_F150W2'
    elif 'NIS' in aperture:
        aperpath = 'NIS_SUBSTRIP256'
    else:
        aperpath = aperture

    # Get the path to the trace files
    traces_path = os.path.join(os.environ['EXOCTK_DATA'], f'exoctk_contam/traces/{aperpath}/*.fits')

    # Glob the file names
    trace_files = glob.glob(traces_path)

    # Get closest Teff
    teffs = np.array([int(os.path.basename(file).split('_')[-1][:-5]) for file in trace_files])
    file = trace_files[np.argmin((teffs - teff)**2)]
    if verbose:
        print('Fetching {} {}K trace from {}'.format(aperture, teff, file))

    # Get data
    if 'NIS' in aperture:

        # Orders stored separately just in case ;)
        traceo1 = fits.getdata(file, ext=0)
        traceo2 = fits.getdata(file, ext=1)
        traceo3 = fits.getdata(file, ext=2)

        # Zero out background
        traceo1[traceo1 < 1] = 0
        traceo2[traceo2 < 1] = 0
        traceo3[traceo3 < 1] = 0

        # 1.5 scaling based on comparison with observational data
        obs_scale = 1.5
        traces = [traceo1 * obs_scale, traceo2 * obs_scale, traceo3 * obs_scale]

        if stype == 'GALAXY':

            # Just mask trace area
            traces = NIRISS_SOSS_trace_mask(aperture)

    elif 'NRCA5' in aperture:

        # Get the trace and replace the NaN values
        trace = fits.getdata(file, extname='TRACE')
        trace = replace_NaNs(trace)

        # Trim trace (to match observations)
        # TODO: wavelength calibrate the traces to observations, then trim
        trace[:, :500] = 0

        # Put the trace in each of the DHS trace positions
        traces = []
        for stripe in DHS_STRIPES[aperture].values():
            y, x = int((stripe['y1'] + stripe['y0']) / 2.), int((stripe['x1'] + stripe['x0']) / 2.)
            dhs_trace = add_array_at_position(np.zeros((4257, 4257)), trace, x, y, centered=True)
            traces.append(dhs_trace)

        if stype == 'GALAXY':
            traces = NIRCam_DHS_trace_mask(aperture, plot=False)

        traces = [trace[APERTURES[aperture]['subarr_y'][1]:APERTURES[aperture]['subarr_y'][2], :] for trace in traces]

    else:
        traces = [fits.getdata(file)]

    if plot:
        f = figure(width=900, height=450)
        final = np.sum(traces, axis=0)
        vmax = np.nanmax(final)
        mapper = LogColorMapper(palette='Viridis256', low=1, high=vmax)
        f.image([final], x=APERTURES[aperture]['subarr_x'][0], y=APERTURES[aperture]['subarr_y'][1], dw=final.shape[1], dh=final.shape[0], color_mapper=mapper)
        show(f)

    return traces


def old_plot_contamination(targframe_o1, targframe_o2, targframe_o3, starcube, wlims, badPAs=[], title=''):
    """
    Plot the contamination

    Parameters
    ----------
    targframe: np.ndarray
        The frame of target data
    starcube: np.ndarray
        The cube of star data at each PA
    wlims: tuple
        The wavelength min and max
    badPAs: list
        The list of position angles with no visibility

    Returns
    -------
    bokeh.layouts.gridplot
        The contamination figure
    """
    # Data dimensions
    PAs, rows, cols = starcube.shape

    for targframe in [targframe_o1, targframe_o2, targframe_o3]:


        # Remove background values < 1 as it can blow up contamination
        targframe = np.where(targframe < 1, 0, targframe)

        # The width of the target trace
        peak = targframe.max()
        low_lim_col = np.where(targframe > 0.0001 * peak)[1].min()
        high_lim_col = np.where(targframe > 0.0001 * peak)[1].max()

        # Using the starcube of shape (PAs, rows, wave), make a frame of (wave, pa)
        contam = np.zeros([rows, PAs])
        for row in np.arange(rows):

            # Get the
            peakX = np.argmax(targframe[row, :])
            left = peakX - low_lim_col
            right = peakX + high_lim_col

            # Calculate weights
            tr = targframe[row, left:right]
            wt = tr / np.sum(tr**2)
            ww = np.tile(wt, PAs).reshape([PAs, tr.size])

            # Add to contam figure
            contam[row, :] = np.sum(starcube[:, row, left:right] * ww, axis=1, where=~np.isnan(starcube[:, row, left:right] * ww))

        # Log plot contamination, clipping small values
        contam = np.log10(np.clip(contam, 1.e-10, 1.))

    # Hover tool
    hover = HoverTool(tooltips=[("Wavelength", "$x"), ("PA", "$y"), ('Value', '@data')], name='contam')
    tools = ['pan', 'box_zoom', 'crosshair', 'reset', hover]
    trplot = figure(tools=tools, width=600, height=500, title=title, x_range=Range1d(*wlims), y_range=Range1d(0, PAs))

    # Colors
    color_mapper = LinearColorMapper(palette=PuBu[8][::-1][2:], low=-4, high=1)
    color_mapper.low_color = 'white'
    color_mapper.high_color = 'black'

    # Make the trace plot
    source = dict(data=[contam])
    trplot.image(source=source, image='data', x=wlims[0], y=0, dw=wlims[1] - wlims[0], dh=PAs, color_mapper=color_mapper, name='contam')
    trplot.xaxis.axis_label = 'Wavelength (um)'
    trplot.yaxis.axis_label = 'Aperture Position Angle (degrees)'
    color_bar = ColorBar(color_mapper=color_mapper, orientation="horizontal", location=(0, 0))
    trplot.add_layout(color_bar, 'below')

    # Shade bad position angles on the trace plot
    nbadPA = len(badPAs)
    if nbadPA > 0:
        tops = [np.max(badPA) for badPA in badPAs]
        bottoms = [np.min(badPA) for badPA in badPAs]
        left = [wlims[0]] * nbadPA
        right = [wlims[1]] * nbadPA
        trplot.quad(top=tops, bottom=bottoms, left=left, right=right, color='#555555', alpha=0.6)

    # # Make a figure summing the contamination at a given PA
    # sumplot = figure(tools=tools, width=150, height=500, x_range=Range1d(0, 100), y_range=trplot.y_range, title=None)
    # sumplot.line(100 * np.sum(contam >= 0.001, axis=1) / rows, np.arange(PAs) - 0.5, line_color='blue', legend_label='> 0.001')
    # sumplot.line(100 * np.sum(contam >= 0.01, axis=1) / rows, np.arange(PAs) - 0.5, line_color='green', legend_label='> 0.01')
    # sumplot.xaxis.axis_label = '% channels contam.'
    # sumplot.yaxis.major_label_text_font_size = '0pt'

    return trplot#gridplot(children=[[trplot, sumplot]])


if __name__ == '__main__':
    ra, dec = "04 25 29.0162", "-30 36 01.603"  # Wasp 79
    field_simulation(ra, dec, 'NIS_SUBSTRIP256')
<|MERGE_RESOLUTION|>--- conflicted
+++ resolved
@@ -1,1504 +1,1467 @@
-#!/usr/bin/python
-# -*- coding: latin-1 -*-
-"""
-A module to calculate the contamination and visibility of a target on a JWST detector
-"""
-
-from copy import copy
-from functools import partial
-import glob
-from multiprocessing import pool, cpu_count, set_start_method
-import os
-import re
-import json
-import time
-from pkg_resources import resource_filename
-import logging
-import datetime
-from urllib.parse import quote_plus
-
-import astropy.coordinates as crd
-from astropy.io import fits
-from astropy.table import join
-import astropy.units as u
-from astropy.stats import sigma_clip
-from astropy.table import Table
-from astropy.coordinates import SkyCoord
-from astropy.time import Time
-from astroquery.irsa import Irsa
-from astroquery.vizier import Vizier
-from astroquery.xmatch import XMatch
-from astroquery.gaia import Gaia
-from bokeh.plotting import figure, show
-from bokeh.embed import json_item
-from bokeh.layouts import gridplot, column
-from bokeh.models import Range1d, LinearColorMapper, LogColorMapper, Label, ColorBar, ColumnDataSource, HoverTool, Slider, CustomJS, VArea, CrosshairTool, TapTool, OpenURL, Span, Legend, LegendItem
-from bokeh.palettes import PuBu, Spectral6
-from bokeh.transform import linear_cmap
-from scipy.ndimage.interpolation import rotate
-import numpy as np
-import pysiaf
-import regions
-
-from ..utils import get_env_variables, check_for_data, add_array_at_position, replace_NaNs
-from .new_vis_plot import build_visibility_plot, get_exoplanet_positions
-from . import contamination_figure as cf
-from exoctk import utils
-
-try:
-    set_start_method('spawn')
-except RuntimeError:
-    pass
-
-import warnings
-warnings.filterwarnings("ignore", message="Mean of empty slice")
-
-log_file = 'contam_tool.log'
-logging.basicConfig(
-    filename=log_file,
-    filemode='w',   # <-- THIS forces overwrite on every run
-    level=logging.INFO,
-    format='%(asctime)s %(message)s',
-    force=True
-)
-
-_last_time = datetime.datetime.now()
-def log_checkpoint(message):
-    global _last_time
-    now = datetime.datetime.now()
-    elapsed = (now - _last_time).total_seconds()
-    logging.info(f'{message} (Elapsed: {elapsed:.2f} seconds)')
-    _last_time = now
-
-def parse_log():
-    timestamps = []
-    messages = []
-    with open(log_file, 'r') as f:
-        for line in f:
-            parts = line.strip().split(' ', 1)
-            if len(parts) == 2:
-                timestamps.append(parts[0])
-                messages.append(parts[1])
-
-    for ts, msg in zip(timestamps, messages):
-        print(f'{ts}: {msg}')
-
-Vizier.columns = ["**", "+_r"]
-Gaia.MAIN_GAIA_TABLE = "gaiaedr3.gaia_source" # DR2 is default catalog
-Gaia.ROW_LIMIT = 100
-
-APERTURES = {'NIS_SOSSFULL': {'inst': 'NIRISS', 'full': 'NIS_SOSSFULL', 'scale': 0.065, 'rad': 2.5, 'lam': [0.8, 2.8],
-                              'c0x0': 905, 'c0y0': 1467, 'c1x0': -0.013, 'c1y0': -0.1, 'c1y1': 0.12, 'c1x1': -0.03, 'c2y1': -0.011,
-                              'subarr_x': [0, 2048, 2048, 0], 'subarr_y':[0, 0, 2048, 2048], 'trim': [127, 126, 252, 1],
-                              'lft': 700, 'rgt': 3022, 'top': 2050, 'bot': 1400, 'blue_ext': -150, 'red_ext': 200,
-                              'xord0to1': -2886, 'yord0to1': 68, 'empirical_scale': [1, 1.5, 1.5, 1.5],
-                              'cutoffs': [2048, 1820, 1130], 'trace_names': ['Order 1', 'Order 2', 'Order 3'],
-                              'coeffs': [[1.68975801e-11, -4.60822060e-08, 4.94623886e-05, -5.93935390e-02, 8.67263818e+01],
-                                         [3.95721278e-11, -7.40683643e-08, 6.88340922e-05, -3.68009540e-02, 1.06704335e+02],
-                                         [1.06699517e-11, 3.36931077e-08, 1.45570667e-05, 1.69277607e-02, 1.45254339e+02]]},
-             'NIS_SUBSTRIP96': {'inst': 'NIRISS', 'full': 'NIS_SOSSFULL', 'scale': 0.065, 'rad': 2.5, 'lam': [0.8, 2.8],
-                                'c0x0': 905, 'c0y0': 1467, 'c1x0': -0.013, 'c1y0': -0.1, 'c1y1': 0.12, 'c1x1': -0.03, 'c2y1': -0.011,
-                                'subarr_x': [0, 2048, 2048, 0], 'subarr_y':[1792, 1792, 1888, 1888], 'trim': [47, 46, 0, 1],
-                                'lft': 700, 'rgt': 3022, 'top': 2050, 'bot': 1400, 'blue_ext': -150, 'red_ext': 200,
-                                'xord0to1': -2886, 'yord0to1': 68, 'empirical_scale': [1, 1.5, 1.5, 1.5],
-                                'cutoffs': [2048, 1820, 1130], 'trace_names': ['Order 1', 'Order 2', 'Order 3'],
-                                'coeffs': [[1.68975801e-11, -4.60822060e-08, 4.94623886e-05, -5.93935390e-02, 8.67263818e+01],
-                                           [3.95721278e-11, -7.40683643e-08, 6.88340922e-05, -3.68009540e-02, 1.06704335e+02],
-                                           [1.06699517e-11, 3.36931077e-08, 1.45570667e-05, 1.69277607e-02, 1.45254339e+02]]},
-             'NIS_SUBSTRIP256': {'inst': 'NIRISS', 'full': 'NIS_SOSSFULL', 'scale': 0.065, 'rad': 2.5, 'lam': [0.8, 2.8],
-                                 'c0x0': 905, 'c0y0': 1467, 'c1x0': -0.013, 'c1y0': -0.1, 'c1y1': 0.12, 'c1x1': -0.03, 'c2y1': -0.011,
-                                 'subarr_x': [0, 2048, 2048, 0], 'subarr_y':[1792, 1792, 2048, 2048], 'trim': [127, 126, 0, 1],
-                                 'lft': 700, 'rgt': 3022, 'top': 2050, 'bot': 1400, 'blue_ext': -150, 'red_ext': 200,
-                                 'xord0to1': -2886, 'yord0to1': 68, 'empirical_scale': [1, 1.5, 1.5, 1.5],
-                                 'cutoffs': [2048, 1820, 1130], 'trace_names': ['Order 1', 'Order 2', 'Order 3'],
-                                 'coeffs': [[1.68975801e-11, -4.60822060e-08, 4.94623886e-05, -5.93935390e-02, 8.67263818e+01],
-                                            [3.95721278e-11, -7.40683643e-08, 6.88340922e-05, -3.68009540e-02, 1.06704335e+02],
-                                            [1.06699517e-11, 3.36931077e-08, 1.45570667e-05, 1.69277607e-02, 1.45254339e+02]]},
-             'NRCA5_40STRIPE1_DHS_F322W2': {'inst': 'NIRCam', 'full': 'NRCA5_FULL', 'scale': 0.031, 'rad': 2.5, 'lam': [0.8, 2.8],
-                                            'subarr_x': [0, 4257, 4257, 0], 'subarr_y': [1064, 1064, 3192, 3192], 'trim': [0, 1, 0, 1],
-                                            'c0x0': 1800, 'c0y0': 2116, 'c1x0': 0, 'c1y0': 0, 'c1y1': 00, 'c1x1': 0, 'c2y1': 0,
-                                            'lft': 0, 'rgt': 4300, 'top': 4000, 'bot': 0, 'blue_ext': 0, 'red_ext': 0,
-                                            'xord0to1': -2300, 'yord0to1': -2116, 'empirical_scale': [1.] * 11,
-                                            'cutoffs': [3324]*10, 'trace_names': ['DHS5', 'DHS4', 'DHS3', 'DHS2', 'DHS1', 'DHS6', 'DHS7', 'DHS8', 'DHS9', 'DHS10'],
-                                            'coeffs': [[5.31914894e-03, 2.65331915e+03], [5.31914894e-03, 2.54031915e+03],
-                                                       [5.31914894e-03, 2.42031915e+03], [5.31914894e-03, 2.28931915e+03],
-                                                       [5.31914894e-03, 2.15831915e+03], [5.31914894e-03, 2.03531915e+03],
-                                                       [3.54609929e-03, 1.92521277e+03], [3.54609929e-03, 1.81121277e+03],
-                                                       [4.43262411e-03, 1.68126596e+03], [5.31914894e-03, 1.54531915e+03]]},
-             'NRCA5_40STRIPE1_DHS_F444W': {'inst': 'NIRCam', 'full': 'NRCA5_FULL', 'scale': 0.031, 'rad': 2.5, 'lam': [0.8, 2.8],
-                                           'subarr_x': [0, 4257, 4257, 0], 'subarr_y':[1064, 1064, 3192, 3192], 'trim': [0, 1, 0, 1],
-                                           'c0x0': 900, 'c0y0': 2116, 'c1x0': 0, 'c1y0': 0, 'c1y1': 0.12, 'c1x1': -0.03, 'c2y1': -0.011,
-                                           'lft': 0, 'rgt': 4300, 'top': 4000, 'bot': 0, 'blue_ext': 0, 'red_ext': 0,
-                                           'xord0to1': -2000, 'yord0to1': -2116, 'empirical_scale': [1.] * 11,
-                                           'cutoffs': [3324]*10, 'trace_names': ['DHS5', 'DHS4', 'DHS3', 'DHS2', 'DHS1', 'DHS6', 'DHS7', 'DHS8', 'DHS9', 'DHS10'],
-                                           'coeffs': [[5.31914894e-03, 2.65331915e+03], [5.31914894e-03, 2.54031915e+03],
-                                                      [5.31914894e-03, 2.42031915e+03], [5.31914894e-03, 2.28931915e+03],
-                                                      [5.31914894e-03, 2.15831915e+03], [5.31914894e-03, 2.03531915e+03],
-                                                      [3.54609929e-03, 1.92521277e+03], [3.54609929e-03, 1.81121277e+03],
-                                                      [4.43262411e-03, 1.68126596e+03], [5.31914894e-03, 1.54531915e+03]]},
-             'NRCA5_GRISM256_F277W': {'inst': 'NIRCam', 'full': 'NRCA5_FULL', 'scale': 0.063, 'rad': 2.5, 'lam': [2.395, 3.179], 'trim': [0, 1, 0, 1]},
-             'NRCA5_GRISM256_F322W2': {'inst': 'NIRCam', 'full': 'NRCA5_FULL', 'scale': 0.063, 'rad': 2.5, 'lam': [2.413, 4.083], 'trim': [0, 1, 0, 1]},
-             'NRCA5_GRISM256_F356W': {'inst': 'NIRCam', 'full': 'NRCA5_FULL', 'scale': 0.063, 'rad': 2.5, 'lam': [3.100, 4.041], 'trim': [0, 1, 0, 1]},
-             'NRCA5_GRISM256_F444W': {'inst': 'NIRCam', 'full': 'NRCA5_FULL', 'scale': 0.063, 'rad': 2.5, 'lam': [3.835, 5.084], 'trim': [0, 1, 1250, 1]},
-             'MIRIM_SLITLESSPRISM': {'inst': 'MIRI', 'full': 'MIRIM_FULL', 'scale': 0.11, 'rad': 2.0, 'lam': [5, 12], 'trim': [6, 5, 0, 1]}}
-
-DHS_STRIPES = {'NRCA5_40STRIPE1_DHS_F322W2': {'DHS5': {'x0': 2196, 'x1': 3324, 'y0': 2665, 'y1': 2671},
-                                              'DHS4': {'x0': 2196, 'x1': 3324, 'y0': 2552, 'y1': 2558},
-                                              'DHS3': {'x0': 2196, 'x1': 3324, 'y0': 2432, 'y1': 2438},
-                                              'DHS2': {'x0': 2196, 'x1': 3324, 'y0': 2301, 'y1': 2307},
-                                              'DHS1': {'x0': 2196, 'x1': 3324, 'y0': 2170, 'y1': 2176},
-                                              'DHS6': {'x0': 2196, 'x1': 3324, 'y0': 2047, 'y1': 2053},
-                                              'DHS7': {'x0': 2196, 'x1': 3324, 'y0': 1933, 'y1': 1937},
-                                              'DHS8': {'x0': 2196, 'x1': 3324, 'y0': 1819, 'y1': 1823},
-                                              'DHS9': {'x0': 2196, 'x1': 3324, 'y0': 1691, 'y1': 1696},
-                                              'DHS10': {'x0': 2196, 'x1': 3324, 'y0': 1557, 'y1': 1563}},
-                'NRCA5_40STRIPE1_DHS_F444W': {'DHS5': {'x0': 2196, 'x1': 3324, 'y0': 2665, 'y1': 2671},
-                                              'DHS4': {'x0': 2196, 'x1': 3324, 'y0': 2552, 'y1': 2558},
-                                              'DHS3': {'x0': 2196, 'x1': 3324, 'y0': 2432, 'y1': 2438},
-                                              'DHS2': {'x0': 2196, 'x1': 3324, 'y0': 2301, 'y1': 2307},
-                                              'DHS1': {'x0': 2196, 'x1': 3324, 'y0': 2170, 'y1': 2176},
-                                              'DHS6': {'x0': 2196, 'x1': 3324, 'y0': 2047, 'y1': 2053},
-                                              'DHS7': {'x0': 2196, 'x1': 3324, 'y0': 1933, 'y1': 1937},
-                                              'DHS8': {'x0': 2196, 'x1': 3324, 'y0': 1819, 'y1': 1823},
-                                              'DHS9': {'x0': 2196, 'x1': 3324, 'y0': 1691, 'y1': 1696},
-                                              'DHS10': {'x0': 2196, 'x1': 3324, 'y0': 1557, 'y1': 1563}},
-               }
-
-# Gaia color-Teff relation
-GAIA_TEFFS = np.asarray(np.genfromtxt(resource_filename('exoctk', 'data/contam_visibility/predicted_gaia_colour.txt'), unpack=True))
-
-def NIRCam_DHS_trace_mask(aperture, gap_value=0, ref_value=0, substripe_value=1, det_value=0, combined=False, plot=False):
-    """
-    Construct a trace mask for NIRCam DHS mode
-
-    Parameters
-    ----------
-    aperture: str
-        The sperture to use, [
-    gap_value: float
-        The value in the detector gap
-    ref_value: float
-        The value of the reference pixels
-    substripe_value: float
-        The value in the mask area
-    combined: bool
-        Return a single flattened image
-    plot: bool
-        Plot the final array
-
-    Returns
-    -------
-    list, array
-        The final array or list of arrays for each trace
-    """
-    # The DHS uses four detectors
-    starting = 0  # pixel
-    ref_pixels = 8  # pixel
-    det_size_full = 2048  # pixel
-    det_size = det_size_full - ref_pixels  # pixel
-
-    # DHS has 2 field points configuration and each field points can be paired to 6 filter position
-    # Depending on the field point/filter combination, the spectra will not fall on the same part of the 4 detectors nor have the same length
-    stripes = DHS_STRIPES[aperture]
-    pixel_scale = 0.031  # arcsec/pixel (on sky)
-    gap_fov = 5  # arcsec
-    gap = int(gap_fov / pixel_scale)  # pixel
-
-    # full = np.ones((det_size_full + det_size_full + gap, det_size_full + det_size_full + gap))
-    full = np.ones((det_size_full + det_size_full + gap, det_size_full + det_size_full + gap)) * det_value
-
-    # now let's populate the full array with the corresponding gap, reference or substripe locations
-    full[det_size_full:det_size_full + gap, :] = gap_value
-    full[:, det_size_full:det_size_full + gap] = gap_value
-
-    # Add reference pixels
-    full[starting:det_size_full, starting:ref_pixels] = ref_value
-    full[det_size_full + gap:, starting:ref_pixels] = ref_value
-    full[starting:det_size_full, det_size:det_size_full] = ref_value
-    full[det_size_full + gap:, det_size:det_size_full] = ref_value
-    full[starting:det_size_full, det_size_full + gap:det_size_full + gap + ref_pixels] = ref_value
-    full[det_size_full + gap:, det_size_full + gap:det_size_full + gap + ref_pixels] = ref_value
-    full[starting:det_size_full, det_size_full + gap + det_size:] = ref_value
-    full[det_size_full + gap:, det_size_full + gap + det_size:] = ref_value
-
-    full[starting:ref_pixels, starting:det_size_full] = ref_value
-    full[starting:ref_pixels, det_size_full + gap:] = ref_value
-    full[det_size:det_size_full, starting:det_size_full] = ref_value
-    full[det_size:det_size_full, det_size_full + gap:] = ref_value
-    full[det_size_full + gap:det_size_full + gap + ref_pixels, starting:det_size_full] = ref_value
-    full[det_size_full + gap:det_size_full + gap + ref_pixels, det_size_full + gap:] = ref_value
-    full[det_size_full + gap + det_size:, starting:det_size_full] = ref_value
-    full[det_size_full + gap + det_size:, det_size_full + gap:] = ref_value
-
-    # For the specific field point and filter specified above:
-    traces = []
-    for stripe in stripes.values():
-        if combined:
-            full[stripe['y0']:stripe['y1'], stripe['x0']:stripe['x1']] += substripe_value
-        else:
-            trace = copy(full)
-            trace[stripe['y0']:stripe['y1'], stripe['x0']:stripe['x1']] = substripe_value
-            traces.append(trace)
-
-    if plot:
-        plt = figure(width=1000, height=1000)
-        plt.image([full], x=0, y=0, dw=full.shape[0], dh=full.shape[1])
-        for stripe in stripes.values():
-            plt.line([stripe['x0'], stripe['x1']], [(stripe['y0']+stripe['y1'])/2.]*2)
-        show(plt)
-
-    return full[1064:3192, :] if combined else [trace[1064:3192] for trace in traces]
-
-
-def NIRISS_SOSS_trace_mask(aperture, radius=20):
-    """
-    Construct a trace mask for SOSS data
-
-    Parameters
-    ----------
-    radius: int
-        The radius in pixels of the trace
-
-    Returns
-    -------
-    np.ndarray
-        The SOSS trace mask
-    """
-    traces = np.array([np.polyval(coeff, np.arange(2048)) for coeff in APERTURES[aperture]['coeffs']])
-    ydim = APERTURES[aperture]['subarr_y'][2] - APERTURES[aperture]['subarr_y'][1]
-    mask1 = np.zeros((ydim, 2048))
-    mask2 = np.zeros((ydim, 2048))
-    mask3 = np.zeros((ydim, 2048))
-    for col in np.arange(2048):
-        mask1[int(traces[0][col]) - radius: int(traces[0][col]) + radius, col] = 1
-        mask2[int(traces[1][col]) - radius: int(traces[1][col]) + radius, col] = 1
-        mask3[int(traces[2][col]) - radius: int(traces[2][col]) + radius, col] = 1
-
-    # Right referecnce pixels
-    mask1[:, :4] = 0
-
-    # Left reference pixels
-    mask1[:, -4:] = 0
-    mask2[:, :4] = 0
-    mask3[:, :4] = 0
-
-    # Top reference pixels
-    mask1[-5:, :] = 0
-    mask2[-5:, :] = 0
-    mask3[-5:, :] = 0
-
-    # Order 3 cutoff
-    mask3[:, 823:] = 0
-
-    return mask1, mask2, mask3
-
-
-def find_sources(ra, dec, width=7.5*u.arcmin, catalog='Gaia', target_date=Time.now(), verbose=False, pm_corr=True):
-    """
-    Find all the stars in the vicinity and estimate temperatures
-
-    Parameters
-    ----------
-    ra : float
-        The RA of the target in decimal degrees
-    dec : float
-        The Dec of the target in decimal degrees
-    width: astropy.units.quantity
-        The width of the square search box
-    catalog: str
-        The name of the catalog to use, ['2MASS', 'Gaia']
-    target_date: Time, int, str
-        The target epoch year of the observation, e.g. '2025'
-    verbose: bool
-        Print details
-    pm_corr: bool
-        Correct source coordinates based on their proper motion
-
-    Returns
-    -------
-    astropy.table.Table
-        The table of stars
-    """
-    # Converting to degrees and query for neighbors with 2MASS IRSA's fp_psc (point-source catalog)
-    targetcrd = crd.SkyCoord(ra=ra, dec=dec, unit=u.deg if isinstance(ra, float) and isinstance(dec, float) else (u.hour, u.deg))
-
-    # Search Gaia for stars
-    if catalog == 'Gaia':
-
-        if verbose:
-            print('Searching {} Catalog to find all stars within {} of RA={}, Dec={}...'.format(catalog, width, ra, dec))
-
-        stars = Gaia.query_object_async(coordinate=targetcrd, width=width, height=width)
-
-        # Perform XMatch between Gaia and SDSS DR16
-        xmatch_result = XMatch.query(cat1=stars, cat2='vizier:V/154/sdss16', max_distance=2 * u.arcsec, colRA1='ra', colDec1='dec', colRA2='RA_ICRS', colDec2='DE_ICRS')
-
-        try:
-            # Join Gaia results with XMatch results based on source_id
-            merged_results = join(stars, xmatch_result, keys='source_id', join_type='left')
-
-            # Extract SDSS DR16 source types from XMatch results
-            stars['type'] = ['STAR' if source_id not in xmatch_result['source_id'] else ('STAR' if sdss_type == '' else sdss_type) for source_id, sdss_type in zip(stars['source_id'], merged_results['spCl'])]
-
-        except ValueError:
-            pass
-
-        # Or infer galaxy from parallax
-        stars['type'] = [classify_source(row) for row in stars]
-
-        # Derived from K. Volk
-        stars['Teff'] = [GAIA_TEFFS[0][(np.abs(GAIA_TEFFS[1] - row['bp_rp'])).argmin()] for row in stars]
-
-        # Calculate relative flux
-        stars['fluxscale'] = stars['phot_g_mean_flux'] / stars['phot_g_mean_flux'][0]
-
-        # Star names
-        stars['name'] = [str(i) for i in stars['source_id']]
-
-        # Catalog name
-        cat = 'I/350/gaiaedr3'
-
-    # Search 2MASS
-    elif catalog == '2MASS':
-        stars = Irsa.query_region(targetcrd, catalog='fp_psc', spatial='Cone', radius=width)
-
-        jhMod = np.array([0.545, 0.561, 0.565, 0.583, 0.596, 0.611, 0.629, 0.642, 0.66, 0.679, 0.696, 0.71, 0.717, 0.715, 0.706, 0.688, 0.663, 0.631, 0.601, 0.568, 0.537, 0.51, 0.482, 0.457, 0.433, 0.411, 0.39, 0.37, 0.314, 0.279])
-        hkMod = np.array([0.313, 0.299, 0.284, 0.268, 0.257, 0.247, 0.24, 0.236, 0.229, 0.217,0.203, 0.188, 0.173, 0.159, 0.148, 0.138, 0.13, 0.123, 0.116, 0.112, 0.107, 0.102, 0.098, 0.094, 0.09, 0.086, 0.083, 0.079, 0.07, 0.067])
-        teffMod = np.array([2800, 2900, 3000, 3100, 3200, 3300, 3400, 3500, 3600, 3700, 3800, 3900, 4000, 4100, 4200, 4300, 4400, 4500, 4600, 4700, 4800, 4900, 5000, 5100, 5200, 5300, 5400, 5500, 5800, 6000])
-
-        # Make sure colors are calculated
-        stars['j_h'] = stars['j_m'] - stars['h_m']
-        stars['h_k'] = stars['h_m'] - stars['k_m']
-        stars['j_k'] = stars['j_m'] - stars['k_m']
-
-        # Find Teff of each star from the color
-        stars['Teff'] = [teffMod[np.argmin((row['j_h'] - jhMod) ** 2 + (row['h_k'] - hkMod) ** 2)] for row in stars]
-
-        # Calculate relative flux
-        stars['fluxscale'] = 10.0 ** (-0.4 * (stars['j_m'] - stars['j_m'][0]))
-
-        # Determine source type (not sure how to do this with 2MASS)
-        stars['source_type'] = ['STAR'] * len(stars)
-
-        # Star names
-        stars['name'] = [str(i) for i in stars['designation']]
-
-        # Catalog name
-        cat = 'II/246/out'
-
-    # Add URL (before PM correcting coordinates)
-    search_radius = 1
-    urls = ['https://vizier.u-strasbg.fr/viz-bin/VizieR-5?-ref=VIZ62fa613b20f3fc&-out.add=.&-source={}&-c={}&eq=ICRS&rs={}&-out.orig=o'.format(cat, quote_plus(f"{ra_deg} {dec_deg}"), search_radius) for ra_deg, dec_deg in zip(stars['ra'], stars['dec'])]
-    stars.add_column(urls, name='url')
-
-    # Cope coordinates to new column
-    stars.add_column(stars['ra'], name='obs_ra')
-    stars.add_column(stars['dec'], name='obs_dec')
-
-    # Update RA and Dec using proper motion data
-    if pm_corr:
-        for row in stars:
-            new_ra, new_dec = calculate_current_coordinates(row['ra'], row['dec'], row['pmra'], row['pmdec'], row['ref_epoch'], target_date=target_date, verbose=verbose)
-
-            if not hasattr(new_ra, 'mask'):
-                row['ra'] = new_ra
-            if not hasattr(new_dec, 'mask'):
-                row['dec'] = new_dec
-
-    # Find distance from target to each star
-    sindRA = (stars['ra'][0] - stars['ra']) * np.cos(stars['dec'][0])
-    cosdRA = stars['dec'][0] - stars['dec']
-    stars.add_column(np.sqrt(sindRA ** 2 + cosdRA ** 2) * u.deg.to(u.arcsec), name='distance')
-    stars.sort('distance')
-
-    # Add detector location to the table
-    stars.add_columns(np.zeros((10, len(stars))), names=['xtel', 'ytel', 'xdet', 'ydet', 'xsci', 'ysci', 'xord0', 'yord0', 'xord1', 'yord1'])
-
-    return stars
-
-
-def calculate_current_coordinates(ra, dec, pm_ra, pm_dec, epoch, target_date=Time.now(), verbose=False):
-    """
-    Get the proper motion corrected coordinates of a source
-
-    Parameters
-    ----------
-    ra: float
-        The RA of the source
-    dec: float
-        The Dec of the source
-    pm_ra: float
-        The RA proper motion
-    pm_dec: float
-        The Dec proper motion
-    epoch: float
-        The epoch of the observation
-    target_date: float
-        The target epoch
-    verbose: bool
-        Print extra stuff
-
-    Returns
-    -------
-    new_ra, new_dec
-        The corrected RA and Dec for the source
-    """
-    # Convert observation year to Time object
-    if isinstance(target_date, (int, float, str)):
-        target_date = Time('{}-01-01'.format(int(target_date)))
-
-    # Convert observation year to Time object
-    date_obs = Time('{}-01-01'.format(int(epoch)))
-
-    # Calculate time difference in years
-    dt_years = (target_date - date_obs).to(u.year).value
-
-    # Convert proper motion from mas/yr to degrees/yr
-    pm_RA_deg_per_year = pm_ra / (3600 * 1000)  # 1 degree = 3600 * 1000 mas
-    pm_Dec_deg_per_year = pm_dec / (3600 * 1000)
-
-    # Calculate new coordinates
-    new_ra = ra + (pm_RA_deg_per_year * dt_years / np.cos(np.deg2rad(dec)))
-    new_dec = dec + (pm_Dec_deg_per_year * dt_years)
-
-    if verbose:
-        print(f"delta_T = {dt_years} years")
-        print(f'RA: {ra} + {pm_ra} mas/yr => {new_ra}')
-        print(f'Dec: {dec} + {pm_dec} mas/yr => {new_dec}')
-
-    return new_ra, new_dec
-
-
-def add_source(startable, name, ra, dec, teff=None, fluxscale=None, delta_mag=None, dist=None, pa=None, type='STAR'):
-    """
-    Add a star to the star table
-
-    Parameters
-    ----------
-    startable: astropy.table.Table
-        The table of stars to add to
-    name: str
-        An identifier for the star
-    ra: float
-        The RA in decimal degrees
-    dec: float
-        The Dec in decimal degrees
-    teff: float
-        The effective temperature of the star
-    fluxscale: float
-        The star's flux relative to the target flux
-    delta_mag: float
-        The star's magnitude relative to the target magnitude
-    dist: float
-        The distance of the new star from the given RA and Dec in arcseconds
-    pa: float
-        The position angle of the new star relative to the given RA and Dec in degrees
-    type: str
-        The source type, ['STAR', 'GALAXY']
-
-    Returns
-    -------
-    astropy.table.Table
-        The updated table of stars
-    """
-    # Default
-    fluxscale = fluxscale or 1
-
-    # Convert mag to flux if necessary
-    if delta_mag is not None:
-        fluxscale = 10.0 ** (-0.4 * delta_mag)
-
-    # Apply offset and position angle
-    if dist is not None and pa is not None:
-        coord = SkyCoord(ra=ra * u.deg, dec=dec * u.deg, frame='icrs')
-        newcoord = coord.directional_offset_by(pa * u.deg, dist * u.arcsec)
-        ra = newcoord.ra.degree
-        dec = newcoord.dec.degree
-
-    # Add the row to the table
-    startable.add_row({'name': name, 'designation': name, 'ra': ra, 'dec': dec, 'obs_ra': ra, 'obs_dec': dec, 'Teff': teff, 'fluxscale': fluxscale, 'type': type, 'distance': dist})
-    startable.sort('distance')
-
-    return startable
-
-
-<<<<<<< HEAD
-def calc_v3pa(V3PA, stars, aperture, data=None, tilt=0, source_cutoff=0.001, plot=False, verbose=False, logging=True,
-              plot_order0s=True, source_links=True):
-=======
-def classify_source(row, verbose=False):
-    """
-    Classify a Gaia EDR3 source as STAR or GALAXY based on proxy criteria.
-
-    Parameters
-    ----------
-    row : astropy.table.Row
-        A single row from an Astropy Table with Gaia EDR3 columns.
-    verbose: bool
-        Print helpful stuff
-
-    Returns
-    -------
-    str
-        'STAR' if the source appears to be stellar, 'GALAXY' otherwise.
-    """
-    # Default is STAR
-    stype = 'STAR'
-
-    # Check to see if GALAXY
-    if hasattr(row['parallax'], 'mask'):
-
-        if hasattr(row['astrometric_excess_noise'], 'mask'):
-            if row['astrometric_excess_noise'] > 1.0:
-                stype = 'GALAXY'
-
-        if hasattr(row['phot_bp_rp_excess_factor'], 'mask') and hasattr(row['bp_rp'], 'mask'):
-            if row['phot_bp_rp_excess_factor'] > (1.0 + 0.015 * row['bp_rp']**2):
-                stype = 'GALAXY'
-
-    else:
-        if row['parallax'] < 0.5:
-            stype = 'GALAXY'
-
-    if verbose:
-        print(stype, row['parallax'], row['astrometric_excess_noise'], row['phot_bp_rp_excess_factor'])
-
-    return stype
-
-
-def calc_v3pa(V3PA, stars, aperture, data=None, tilt=0, plot=False, verbose=False, logging=True, POM=False):
->>>>>>> ef1c52a0
-    """
-    Calculate the V3 position angle for each target at the given PA
-
-    Parameters
-    ----------
-    V3PA: float
-        The PA in V3
-    stars: astropy.table.Table
-        The table of stars in the target vicinity
-    aperture: pysiaf.aperture.JwstAperture, str
-        The aperture object for the given mode
-    data: sequence (optional)
-        The data to use instead of making a simulation (to check accuracy or ID sources)
-    plot: bool
-        Plot the full frame and subarray bounds with all traces
-    verbose: bool
-        Print statements
-    POM: bool
-        Show the pick off mirror footprint in the plot
-
-    Returns
-    -------
-    targframe, starframe
-        The frame containing the target trace and a frame containing all contaminating star traces
-    """
-    if logging:
-        open('contam_tool.log', 'w').close()
-        start_time = datetime.datetime.now()
-        log_checkpoint(f'Logging in {log_file}...')
-
-    if verbose:
-        print("Checking PA={} with {} stars in the vicinity".format(V3PA, len(stars['ra'])))
-
-    if isinstance(aperture, str):
-
-        if verbose:
-            print("Getting aperture info from pysiaf...")
-
-        # Aperture names
-        if aperture not in APERTURES:
-            raise ValueError("Aperture '{}' not supported. Try {}".format(aperture, list(APERTURES.keys())))
-
-        # Instantiate a pySIAF object
-        inst = APERTURES[aperture]
-        siaf = pysiaf.Siaf(inst['inst'])
-
-        # Get the full and subarray apertures
-        full = siaf.apertures[inst['full']]
-        aperture = siaf.apertures[aperture]
-
-        # Full frame pixel positions
-        rows, cols = full.corners('det')
-        aperture.minrow, aperture.maxrow = rows.min(), rows.max()
-        aperture.mincol, aperture.maxcol = cols.min(), cols.max()
-
-    if logging:
-        log_checkpoint('Loaded aperture info from pySIAF.')
-
-    # Get APA from V3PA
-    APA = V3PA + aperture.V3IdlYAngle
-    if APA > 360:
-        APA = APA - 360
-    elif APA < 0:
-        APA = APA + 360
-
-    # Aperture info
-    aper = APERTURES[aperture.AperName]
-    subY, subX = aper['subarr_y'][2] - aper['subarr_y'][1], aper['subarr_x'][1] - aper['subarr_x'][0]
-
-    # Calculate corresponding V2/V3 (TEL) coordinates for Sweetspot
-    stars['xdet'][0], stars['ydet'][0] = aperture.reference_point('det')
-    stars['xtel'][0], stars['ytel'][0] = aperture.det_to_tel(stars['xdet'][0], stars['ydet'][0])
-    stars['xsci'][0], stars['ysci'][0] = aperture.det_to_sci(stars['xdet'][0], stars['ydet'][0])
-
-    # Order 0 location of target relative to pysiaf SCI coordinates
-    stars['xord0'][0] = int(stars['xsci'][0] + aper['c0x0'])
-    stars['yord0'][0] = int(stars['ysci'][0] + aper['c0y0'])
-
-    # Order 1 location of target relative to order 0
-    stars['xord1'][0] = stars['xord0'][0] + aper['xord0to1']
-    stars['yord1'][0] = stars['yord0'][0] + aper['yord0to1']
-
-    # Get target's attitude matrix for each` Position Angle
-    attitude = pysiaf.utils.rotations.attitude_matrix(stars['xtel'][0], stars['ytel'][0], stars['ra'][0], stars['dec'][0], APA)
-
-    # Get relative coordinates of the stars based on target attitude
-    if verbose:
-        print("Getting star locations for {} stars at PA={} from pysiaf...".format(len(stars), APA))
-
-    for idx, star in enumerate(stars[1:]):
-
-        # Get the TEL coordinates (V2, V3) of the star
-        V2, V3 = pysiaf.utils.rotations.sky_to_tel(attitude, star['ra'], star['dec'])
-        star['xtel'], star['ytel'] = V2.to(u.arcsec).value, V3.to(u.arcsec).value
-
-        # Get the DET coordinates of the star
-        star['xdet'], star['ydet'] = aperture.tel_to_det(star['xtel'], star['ytel'])
-
-        # Get the DET coordinates of the star
-        star['xsci'], star['ysci'] = aperture.det_to_sci(star['xdet'], star['ydet'])
-
-        # Order 0 location relative to pysiaf SCI coordinates (with distortion corrections)
-        star['xord0'] = int(star['xsci'] + aper['c0x0'] + aper['c1x0'] * (stars['xsci'][0] - star['xsci']))
-        star['yord0'] = int(star['ysci'] + aper['c0y0'] + aper['c1y0'] * (stars['ysci'][0] - star['ysci']))
-
-        # Order 1/2/3 location relative to order 0 location (with distortion corrections)
-        x_shift = int(aper['c1x1'] * (stars[0]['xord0'] - star['xord0']))
-        y_shift = int(aper['c1y1'] * (stars[0]['yord0'] - star['yord0'])) + int(aper['c2y1'] * (stars[0]['xord0'] - star['xord0']))
-        star['xord1'] = star['xord0'] + aper['xord0to1'] + x_shift
-        star['yord1'] = star['yord0'] + aper['yord0to1'] + y_shift
-
-    if logging:
-        log_checkpoint(f'Calculated target and {len(stars)-1} source sci coordinates.')
-
-    # Just sources in FOV (Should always have at least 1, the target)
-    lft, rgt, top, bot = aper['lft'], aper['rgt'], aper['top'], aper['bot']
-    FOVstars = stars[(lft < stars['xord0']) & (stars['xord0'] < rgt) & (bot < stars['yord0']) & (stars['yord0'] < top)]
-
-    # Filter out sources that are very faint to save computational resources
-    if source_cutoff is not None:
-
-        cutoff_FOVstars = FOVstars[FOVstars['fluxscale'] > source_cutoff]
-        print(f"{len(cutoff_FOVstars)}/{len(FOVstars)} sources with relative fluxes greater than {source_cutoff}")
-        FOVstars = cutoff_FOVstars
-
-    # Get the traces for sources in the FOV and add the column to the source table
-    star_traces = [get_trace(aperture.AperName, temp, typ, verbose=False) for temp, typ in zip(FOVstars['Teff'], FOVstars['type'])]
-    FOVstars['traces'] = star_traces
-
-    # Remove Teff value for GALAXY type
-    FOVstars['Teff'] = [np.nan if t == 'GALAXY' else i for i, t in zip(FOVstars['Teff'], FOVstars['type'])]
-    FOVstars['Teff_str'] = ['---' if t == 'GALAXY' else str(int(i)) for i, t in zip(FOVstars['Teff'], FOVstars['type'])]
-
-    if logging:
-        log_checkpoint(f'Found {len(FOVstars)} sources in the FOV.')
-
-    if verbose:
-        print("Calculating contamination from {} other sources in the FOV".format(len(FOVstars) - 1))
-
-    # Make frame for the target and a frame for all the other stars
-    n_traces = len(star_traces[0])
-    targframes = [np.zeros((subY, subX))] * n_traces
-    starframe = np.zeros((subY, subX))
-
-<<<<<<< HEAD
-    # Get order 0
-    order0 = get_order0(aperture.AperName) * 1.5e8 # Scaling factor based on observations
-=======
-    # Get trace masks
-    trace_masks = NIRCam_DHS_trace_mask(aperture.AperName) if 'NRCA5' in aperture.AperName else NIRISS_SOSS_trace_mask(aperture.AperName)
->>>>>>> ef1c52a0
-
-    if logging:
-        log_checkpoint(f'Fetched arrays, masks, and traces...')
-
-    # Iterate over all stars in the FOV and add their scaled traces to the correct frame
-    for idx, star in enumerate(FOVstars):
-
-        # Scale the traces for this source
-        traces = [trace * star['fluxscale'] * aper['empirical_scale'][n + 1] for n, trace in enumerate(star['traces'])]
-
-        # Add each target trace to it's own frame
-        if idx == 0:
-
-            for n, trace in enumerate(traces):
-
-                # Assumes the lower lft corner of the trace is in the lower left corner of the 'targframe' array
-                targframes[n] = add_array_at_position(targframes[n], trace, 0, 0)
-
-        # Add all orders to the same frame (if it is a STAR)
-        else:
-
-            # Get correct order 0
-            order0 = get_order0(aperture.AperName, star['Teff'], stype=star['type'], verbose=verbose) * 1.5e3  # Scaling factor based on observations
-
-            # Scale the order 0 image and add it to the starframe
-            if plot_order0s:
-                scale0 = copy(order0) * star['fluxscale'] * aper['empirical_scale'][0]
-                starframe = add_array_at_position(starframe, scale0, int(star['xord0'] - aper['subarr_x'][0]), int(star['yord0'] - aper['subarr_y'][1]), centered=True)
-
-            # NOTE: Take this conditional out if you want to see galaxy traces!
-            if star['type'] == 'STAR':
-                for trace in traces:
-                    starframe = add_array_at_position(starframe, trace, int(star['xord1'] - stars['xord1'][0]), int(star['yord1'] - stars['yord1'][0]))
-
-    if logging:
-        log_checkpoint(f'Added {len(FOVstars)} sources to the simulated frames.')
-
-    # Get trace masks
-    trace_masks = NIRCam_DHS_trace_mask(aperture.AperName) if 'NRCA5' in aperture.AperName else NIRISS_SOSS_trace_mask(aperture.AperName)
-
-    # Adding frames together
-    simframes = [tframe + starframe for tframe in targframes]
-    simframe = np.sum(targframes, axis=0) + starframe
-    pctframes = [np.divide(starframe, sframe, out=np.full_like(starframe, np.nan), where=(sframe != 0) & ~np.isnan(sframe)) for sframe in simframes]
-    pctlines = []
-    for i, (pframe, mask) in enumerate(zip(pctframes, trace_masks)):
-        masked = pframe * mask
-        with np.errstate(invalid='ignore', divide='ignore'):
-            mean_line = np.nanmean(masked, axis=0)
-        pctlines.append(mean_line)
-
-    # Make results dict
-    result = {'pa': V3PA, 'target': np.sum(targframes, axis=0), 'target_traces': targframes,
-              'contaminants': starframe, 'sources': FOVstars, 'contam_levels': pctlines}
-
-    if logging:
-        log_checkpoint('Compiled final results.')
-
-    if plot:
-
-        # Make the plot
-        tools = ['pan', 'reset', 'box_zoom', 'wheel_zoom', 'save']
-        tips = [('Name', '@name'), ('Type', '@type'), ('RA', '@ra'), ('DEC', '@dec'), ('trace', '@trace'),
-                ('scale', '@fluxscale'), ('Teff [K]', '@Teff_str'), ('distance [mas]', '@distance')]
-        fig = figure(title='Generated FOV from Gaia EDR3', width=900, height=450 if inst['inst'] == 'NIRCam' else max(subY, 120), match_aspect=True, tools=tools)
-        fig.title = '({}, {}) at PA={} in {}'.format(stars[0]['ra'], stars[0]['dec'], V3PA, aperture.AperName)
-
-        # Plot config
-        scale = 'log'
-        color_map = 'Viridis256'
-
-        # Plot the obs data if possible...
-        if data is not None:
-            print("Input data will be plotted instead of simulation.")
-            simframe = data
-
-        # Replace negatives
-        simframe[simframe < 0] = 0
-
-        # Rotate for PWCPOS
-        if tilt != 0:
-            simframe = rotate(simframe, tilt)
-
-        # Plot the image data or simulation
-        vmax = np.nanmax(simframe)
-        mapper = LogColorMapper(palette=color_map, low=1, high=vmax) if scale == 'log' else LinearColorMapper(palette=color_map, low=0, high=vmax)
-        imgsource = ColumnDataSource(data={'sim': [simframe]})
-        fig.image(image='sim', x=aper['subarr_x'][0], dw=subX, y=aper['subarr_y'][1], dh=subY, source=imgsource, name="image", color_mapper=mapper)
-
-        # Plot the detector gaps and reference pixels for visual inspection
-<<<<<<< HEAD
-        if 'DHS' in aperture.AperName:
-            refframe = NIRCam_DHS_trace_mask(aperture.AperName, substripe_value=0, ref_value=1, gap_value=1, combined=True) if 'NRCA5' in aperture.AperName else np.zeros((subY, subX))
-            refsource = ColumnDataSource(data={'ref': [refframe]})
-            fig.image(image='ref', x=aper['subarr_x'][0], dw=subX, y=aper['subarr_y'][1], dh=subY, source=refsource, name="ref", color_mapper=LinearColorMapper(palette=["white", "black"], low=0, high=1), alpha=0.1)
-
-        if plot_order0s:
-            # Plot order 0 locations of stars
-            FOVstars_only = FOVstars[FOVstars['type'] == 'STAR']
-            source0_stars = ColumnDataSource(data={'Teff_str': FOVstars_only['Teff_str'], 'distance': FOVstars_only['distance'], 'xord0': FOVstars_only['xord0'],
-                                             'yord0': FOVstars_only['yord0'], 'ra': FOVstars_only['ra'], 'dec': FOVstars_only['dec'], 'name': FOVstars_only['name'],
-                                             'type': FOVstars_only['type'], 'url': FOVstars_only['url'], 'fluxscale': FOVstars_only['fluxscale'],
-                                             'trace': ['Order 0'] * len(FOVstars_only)})
-            order0_stars = fig.scatter('xord0', 'yord0', color='red', size=20, line_width=3, fill_color=None, name='order0', source=source0_stars)
-
-            # Plot order 0 locations of galaxies
-            FOVstars_gal = FOVstars[FOVstars['type'] == 'GALAXY']
-            order0_gal = None
-            if len(FOVstars_gal) > 0:
-                source0_gal = ColumnDataSource(
-                    data={'Teff_str': FOVstars_gal['Teff_str'], 'distance': FOVstars_gal['distance'], 'xord0': FOVstars_gal['xord0'],
-                          'yord0': FOVstars_gal['yord0'], 'ra': FOVstars_gal['ra'], 'dec': FOVstars_gal['dec'],
-                          'name': FOVstars_gal['name'], 'type': FOVstars_gal['type'],
-                          'url': FOVstars_gal['url'], 'fluxscale': FOVstars_gal['fluxscale'],
-                          'trace': ['Order 0'] * len(FOVstars_gal)})
-                order0_gal = fig.scatter('xord0', 'yord0', color='pink', size=20, line_width=3, fill_color=None, name='order0',
-                                          source=source0_gal)
-=======
-        refframe = NIRCam_DHS_trace_mask(aperture.AperName, substripe_value=0, ref_value=1, gap_value=1, combined=True) if 'NRCA5' in aperture.AperName else np.zeros((subY, subX))
-        refsource = ColumnDataSource(data={'ref': [refframe]})
-        fig.image(image='ref', x=aper['subarr_x'][0], dw=subX, y=aper['subarr_y'][1], dh=subY, source=refsource, name="ref", color_mapper=LinearColorMapper(palette=["white", "black"], low=0, high=1), alpha=0.1)
-
-        # Plot order 0 locations of stars
-        FOVstars_only = FOVstars[FOVstars['type'] == 'STAR']
-        source0_stars = ColumnDataSource(data={'Teff_str': FOVstars_only['Teff_str'], 'distance': FOVstars_only['distance'], 'xord0': FOVstars_only['xord0'],
-                                         'yord0': FOVstars_only['yord0'], 'ra': FOVstars_only['ra'], 'dec': FOVstars_only['dec'], 'name': FOVstars_only['name'],
-                                         'type': FOVstars_only['type'], 'url': FOVstars_only['url'], 'fluxscale': FOVstars_only['fluxscale'],
-                                         'trace': ['Order 0'] * len(FOVstars_only)})
-        order0_stars = fig.scatter('xord0', 'yord0', color='red', size=20, line_width=3, fill_color=None, name='order0', source=source0_stars)
-
-        # Plot the POM footprint
-        if POM:
-            fig.varea(x=[lft, rgt], y1=[bot, bot], y2=[top, top], fill_color='blue', fill_alpha=0.1)
-
-        # Plot order 0 locations of galaxies
-        FOVstars_gal = FOVstars[FOVstars['type'] == 'GALAXY']
-        order0_gal = None
-        if len(FOVstars_gal) > 0:
-            source0_gal = ColumnDataSource(
-                data={'Teff_str': FOVstars_gal['Teff_str'], 'distance': FOVstars_gal['distance'], 'xord0': FOVstars_gal['xord0'],
-                      'yord0': FOVstars_gal['yord0'], 'ra': FOVstars_gal['ra'], 'dec': FOVstars_gal['dec'],
-                      'name': FOVstars_gal['name'], 'type': FOVstars_gal['type'],
-                      'url': FOVstars_gal['url'], 'fluxscale': FOVstars_gal['fluxscale'],
-                      'trace': ['Order 0'] * len(FOVstars_gal)})
-            order0_gal = fig.scatter('xord0', 'yord0', color='pink', size=20, line_width=3, fill_color=None, name='order0',
-                                      source=source0_gal)
->>>>>>> ef1c52a0
-
-        # Plot the target order 0
-        fig.scatter([stars[0]['xord0']], [stars[0]['yord0']], size=8, line_width=3, fill_color=None, line_color='black')
-
-        # Get the nominal x and y values for the trace centroids
-        n_pts = 1000
-        x_ranges = [np.linspace(inst['blue_ext'], inst['cutoffs'][n] + inst['red_ext'], n_pts) for n in np.arange(n_traces)]
-        y_ranges = [np.polyval(inst['coeffs'][n], xr) for n, xr in enumerate(x_ranges)]
-
-        lines = []
-        for idx, star in enumerate(FOVstars):
-
-            # Trace locations relative to order 0
-            for trx in np.arange(n_traces):
-
-                # Make the base dict for this star
-                data_dict = {'name': ['Target' if idx == 0 else star['designation']] * n_pts,
-                             'type': [star['type']] * n_pts,
-                             'ra': [star['ra']] * n_pts,
-                             'dec': [star['dec']] * n_pts,
-                             'fluxscale': [star['fluxscale']] * n_pts,
-                             'Teff_str': [star['Teff_str']] * n_pts,
-                             'distance': [star['distance']] * n_pts,
-                             'trace': [aper['trace_names'][trx]] * n_pts,
-                             'url': [star['url']] * n_pts}
-
-                # Add the offset traces for this star
-                for n in np.arange(n_traces):
-                    data_dict[f'x{n}'] = x_ranges[n] + star['xord1']
-                    data_dict[f'y{n}'] = y_ranges[n] + star['yord1']
-
-                source = ColumnDataSource(data=data_dict)
-                line = fig.line('x{}'.format(trx), 'y{}'.format(trx), source=copy(source), color='pink' if star['type'] == 'GALAXY' else 'red', name='traces', line_dash='solid' if idx == 0 else 'dashed', width=3 if idx == 0 else 1, legend_label='name')
-                lines.append(line)
-
-        # Add order 0 hover and taptool
-        if plot_order0s:
-            if order0_gal is not None:
-                fig.add_tools(HoverTool(renderers=[order0_stars, order0_gal], tooltips=tips, name='order0', mode='mouse'))
-
-            if source_links:
-                fig.add_tools(TapTool(behavior='select', name='order0', callback=OpenURL(url="@url")))
-
-        # Add traces hover and taptool
-        fig.add_tools(HoverTool(renderers=lines, tooltips=tips, name='traces', mode='mouse'))
-        if source_links:
-            fig.add_tools(TapTool(behavior='select', name='traces', callback=OpenURL(url="@url")))
-
-        # Show the figure
-        pad = 20
-        fig.x_range = Range1d(aper['subarr_x'][0] - pad, aper['subarr_x'][1] + pad)
-        fig.y_range = Range1d(aper['subarr_y'][1] - pad, aper['subarr_y'][2] + pad)
-        fig.legend.click_policy = "hide"
-
-        # Source for ratio plot
-        data = {f'pct_{n}': pct for n, pct in enumerate(pctlines)}
-        data.update({'x': np.arange(subX), 'zeros': np.zeros(subX)})
-        rsource = ColumnDataSource(data=data)
-
-        # Make plot
-        legend_items = []
-        rfig = figure(title='Target Contamination', width=900, height=300, match_aspect=True, tools=tools, x_range=fig.x_range)
-        colors = ['blue', 'red', 'green', 'cyan', 'dodgerblue', 'purple', 'orange', 'lime', 'yellow', 'magenta']
-        trace_names = inst['trace_names']
-        which_traces = [0, 1, 2, 3, 6, 7, 8, 9] if 'DHS' in aperture.AperName else np.arange(n_traces) # Don't show contam for traces for DHS 1 or 6
-        for n in which_traces:
-            line = rfig.line('x', f'pct_{n}', color=colors[n], source=copy(rsource))
-            legend_items.append(LegendItem(label=trace_names[n], renderers=[line]))
-            glyph = VArea(x='x', y1='zeros', y2=f'pct_{n}', fill_color=colors[n], fill_alpha=0.3)
-            rfig.add_glyph(copy(rsource), glyph)
-        rfig.y_range = Range1d
-        rfig.yaxis.axis_label = 'Contam / Total Counts'
-        rfig.xaxis.axis_label = 'Detector Column'
-
-        # Shaded area for detector NIRCam gap
-        if 'DHS' in aperture.AperName:
-            rfig.varea(x=[2034, 2195], y1=[0, 0], y2=[1, 1], fill_color='black', fill_alpha=0.1)
-
-        # Add legend
-        legend = Legend(items=legend_items)
-        rfig.add_layout(legend, 'right')
-        rfig.legend.click_policy = "hide"
-
-        # Color bar
-        # color_bar = ColorBar(color_mapper=mapper['transform'], width=10, location=(0, 0), title="Teff")
-        # fig.add_layout(color_bar, 'right')
-
-        # Plot grid
-        gp = gridplot([[fig], [rfig]])
-
-        if logging:
-            log_checkpoint(f'Finished making plot of size {len(json.dumps(json_item(gp))) / 1e6:.2f}MB')
-            log_checkpoint(f'Total calculation time: {(datetime.datetime.now() - start_time).total_seconds():.2f}s')
-
-        return result, gp
-
-    return result
-
-
-def field_simulation(ra, dec, aperture, binComp=None, target_date=Time.now(), n_jobs=-1, interpolate=False, plot=False,
-                     title='My Target', multi=True, verbose=True):
-    """Produce a contamination field simulation at the given sky coordinates
-
-    Parameters
-    ----------
-    ra : float
-        The RA of the target
-    dec : float
-        The Dec of the target
-    aperture: str
-        The aperture to use, ['NIS_SUBSTRIP96', 'NIS_SUBSTRIP256', 'NRCA5_GRISM256_F444W', 'NRCA5_GRISM256_F322W2', 'MIRI_SLITLESSPRISM']
-    binComp : dict
-        A dictionary of parameters for a binary companion with keys {'name', 'ra', 'dec', 'fluxscale', 'teff'}
-    target_date: Time, int, str
-        The target epoch year of the observation, e.g. '2025'
-    n_jobs: int
-        Number of cores to use (-1 = All)
-    interpolate: bool
-        Skip every other PA and interpolate to speed up calculation
-    plot: bool
-        Return a plot
-
-    Returns
-    -------
-    simuCube : np.ndarray
-        The simulated data cube. Index 0 and 1 (axis=0) show the trace of
-        the target for orders 1 and 2 (respectively). Index 2-362 show the trace
-        of the target at every position angle (PA) of the instrument.
-    plt: NoneType, bokeh.plotting.figure
-        The plot of the contaminationas a function of PA
-
-    Example
-    -------
-    from exoctk.contam_visibility import field_simulator as fs
-    ra, dec = 91.872242, -25.594934
-    targframe, starcube, results = fs.field_simulation(ra, dec, 'NIS_SUBSTRIP256')
-    """
-    # Initialize logging
-    open('contam_tool.log', 'w').close()
-    start_time = datetime.datetime.now()
-    log_checkpoint(f'Logging in {log_file}...')
-
-    # Check for contam tool data
-    check_for_data('exoctk_contam')
-
-    # Aperture names
-    if aperture not in APERTURES:
-        raise ValueError("Aperture '{}' not supported. Try {}".format(aperture, list(APERTURES.keys())))
-
-    # Instantiate a pySIAF object
-    if verbose:
-        print('Getting info from pysiaf for {} aperture...'.format(aperture))
-
-    targetcrd = crd.SkyCoord(ra=ra, dec=dec, unit=u.deg)
-    inst = APERTURES[aperture]
-    siaf = pysiaf.Siaf(inst['inst'])
-
-    # Get the full and subarray apertures
-    full = siaf.apertures[inst['full']]
-    aper = siaf.apertures[aperture]
-    subX, subY = aper.XSciSize, aper.YSciSize
-
-    # Full frame pixel positions
-    rows, cols = full.corners('det')
-    aper.minrow, aper.maxrow = rows.min(), rows.max()
-    aper.minrow, aper.maxrow = rows.min(), rows.max()
-    aper.mincol, aper.maxcol = cols.min(), cols.max()
-
-    # Find stars in the vicinity
-    stars = find_sources(ra, dec, target_date=target_date, verbose=False)
-
-    # Add stars manually
-    if isinstance(binComp, dict):
-        stars = add_source(stars, **binComp)
-
-    # Set the number of cores for multiprocessing
-    max_cores = 8
-    if n_jobs == -1 or n_jobs > max_cores:
-        n_jobs = max_cores
-
-    log_checkpoint(f'Found {len(stars)} sources in the neighborhood')
-
-    # Get full list from ephemeris
-    ra_hms, dec_dms = re.sub('[a-z]', ':', targetcrd.to_string('hmsdms')).split(' ')
-    goodPAs = get_exoplanet_positions(ra_hms, dec_dms, in_FOR=True)
-
-    # Get all observable PAs and convert to ints
-    goodPA_vals = list(goodPAs[~goodPAs['{}_min_pa_angle'.format(inst['inst'].upper())].isna()]['{}_min_pa_angle'.format(inst['inst'].upper())]) + list(goodPAs[~goodPAs['{}_nominal_angle'.format(inst['inst'].upper())].isna()]['{}_nominal_angle'.format(inst['inst'].upper())]) + list(goodPAs[~goodPAs['{}_max_pa_angle'.format(inst['inst'].upper())].isna()]['{}_max_pa_angle'.format(inst['inst'].upper())])
-    goodPA_ints = np.sort(np.unique(np.array(goodPA_vals).astype(int)))
-
-    # Group good PAs to find gaps in visibility
-    good_groups = []
-    current_group = [goodPA_ints[0]]
-    max_gap = 7 # Biggest PA gap considered to still be observable
-    for i in range(1, len(goodPA_ints)):
-        if goodPA_ints[i] - current_group[-1] <= max_gap:
-            current_group.append(goodPA_ints[i])
-        else:
-            good_groups.append(current_group)
-            current_group = [goodPA_ints[i]]
-
-    good_groups.append(current_group)
-    good_group_bounds = [(min(grp), max(grp)) for grp in good_groups]
-    goodPA_list = np.concatenate([np.arange(grp[0], grp[1]+1) for grp in good_group_bounds]).ravel()
-
-    # Try to speed it up by doing every other visible PA and then interpolating
-    # if interpolate:
-
-
-    log_checkpoint(f'Found {len(goodPA_ints)}/360 visible position angles to check')
-
-    # Flatten list and check against 360 angles to get all bad PAs
-    # badPA_list = [pa for pa in pa_list if pa not in goodPA_list]
-
-    # Time it
-    if verbose:
-        print('Calculating target contamination from {} neighboring sources in position angle ranges {}...'.format(len(stars), [(int(rng[0]), int(rng[1])) for rng in good_group_bounds]))
-        start = time.time()
-
-    # Calculate contamination of all stars at each PA
-    # -----------------------------------------------
-    # To multiprocess, or not to multiprocess. That is the question.
-    # Whether 'tis nobler in the code to suffer
-    # The slings and arrows of outrageous list comprehensions,
-    # Or to take arms against a sea of troubles,
-    # And by multiprocessing end them?
-    if multi:
-        pl = pool.ThreadPool(n_jobs)
-        func = partial(calc_v3pa, stars=stars, aperture=aper, plot=False, verbose=False, logging=False)
-        results = pl.map(func, goodPA_list)
-        pl.close()
-        pl.join()
-
-    else:
-        results = []
-        for pa in goodPA_list:
-            result = calc_v3pa(pa, stars=stars, aperture=aper, plot=False, verbose=False, logging=False)
-            results.append(result)
-
-    log_checkpoint('Finished all calc_v3pa calculations')
-
-    # We only need one target frame frames
-    targframes = [np.asarray(trace) for trace in results[0]['target_traces']]
-
-    # Make sure starcube is of shape (PA, rows, cols)
-    starcube = np.zeros((360, targframes[0].shape[0], targframes[0].shape[1]))
-
-    # Make the contamination plot
-    for result in results:
-        starcube[result['pa'], :, :] = result['contaminants']
-
-    if verbose:
-        print('Contamination calculation complete: {} {}'.format(round(time.time() - start, 3), 's'))
-
-    log_checkpoint('Bundled up all the results.')
-
-    # Make contam plot
-    if plot:
-
-        # Get bad PA list from missing angles between 0 and 360
-        badPAs = [j for j in np.arange(0, 360) if j not in goodPA_list]
-
-        # Make old contam plot
-        starcube_targ = np.zeros((362, 2048, 96 if aperture == 'NIS_SUBSTRIP96' else 256))
-        starcube_targ[0, :, :] = (targframes[0]).T[::-1, ::-1]
-        starcube_targ[1, :, :] = (targframes[1]).T[::-1, ::-1]
-        starcube_targ[2:, :, :] = starcube.swapaxes(1, 2)[:, ::-1, ::-1]
-        contam_plot = cf.contam(starcube_targ, aperture, targetName=title, badPAs=badPAs)
-
-        # # Slider plot
-        # contam_plot = contam_slider_plot(results, plot=False)
-
-        return targframes, starcube, results, contam_plot
-
-    else:
-
-        return targframes, starcube, results
-
-
-def contam_slider_plot(contam_results, threshold=0.05, plot=False):
-    """
-    Make the contamination plot with a slider
-
-    Parameters
-    ----------
-    contam_results: dict
-        The dictionary of results from the field_simulation function
-    plot: bool
-        Show the plot if True
-
-    Returns
-    -------
-    bokeh.layouts.column
-        The column of plots
-    """
-    # Full PA list
-    pa_list = np.arange(360)
-    goodPA_list = [result['pa'] for result in contam_results]
-    badPA_list = [pa for pa in pa_list if pa not in goodPA_list]
-
-    # Grab one target frame
-    targframe = np.asarray(contam_results[0]['target'])
-
-    # Make the contamination plot
-    order1_contam = np.zeros((360, targframe.shape[1]))
-    order2_contam = np.zeros((360, targframe.shape[1]))
-    order3_contam = np.zeros((360, targframe.shape[1]))
-    for result in contam_results:
-        order1_contam[result['pa'], :] = result['order1_contam']
-        order2_contam[result['pa'], :] = result['order2_contam']
-        order3_contam[result['pa'], :] = result['order3_contam']
-
-    # Define data
-    contam_dict = {'contam1_{}'.format(result['pa']): result['order1_contam'] for result in contam_results}
-    contam_dict.update({'contam2_{}'.format(result['pa']): result['order2_contam'] for result in contam_results})
-    contam_dict.update({'contam3_{}'.format(result['pa']): result['order3_contam'] for result in contam_results})
-
-    # Wrap the data in two ColumnDataSources
-    source_visible = ColumnDataSource(
-        data=dict(col=np.arange(2048), zeros=np.zeros(2048), contam1=order1_contam[0], contam2=order2_contam[0],
-                  contam3=order3_contam[0]))
-    source_available = ColumnDataSource(data=contam_dict)
-
-    # Define plot elements
-    plt = figure(width=900, height=300, tools=['reset', 'save'])
-    plt.line('col', 'contam1', source=source_visible, color='blue', line_width=2, line_alpha=0.6,
-             legend_label='Order 1')
-    plt.line('col', 'contam2', source=source_visible, color='red', line_width=2, line_alpha=0.6, legend_label='Order 2')
-    plt.line('col', 'contam3', source=source_visible, color='green', line_width=2, line_alpha=0.6,
-             legend_label='Order 3')
-    glyph1 = VArea(x="col", y1="zeros", y2="contam1", fill_color="blue", fill_alpha=0.3)
-    plt.add_glyph(source_visible, glyph1)
-    glyph2 = VArea(x="col", y1="zeros", y2="contam2", fill_color="red", fill_alpha=0.3)
-    plt.add_glyph(source_visible, glyph2)
-    glyph3 = VArea(x="col", y1="zeros", y2="contam3", fill_color="green", fill_alpha=0.3)
-    plt.add_glyph(source_visible, glyph3)
-    plt.y_range = Range1d(0, min(1, max(np.nanmax(order1_contam), np.nanmax(order2_contam), np.nanmax(order3_contam))))
-    plt.x_range = Range1d(0, 2048)
-    plt.xaxis.axis_label = ''
-    plt.yaxis.axis_label = 'Contamination / Target Flux'
-    slider = Slider(title='Position Angle',
-                    value=pa_list[0],
-                    start=min(pa_list),
-                    end=max(pa_list),
-                    step=int((max(pa_list) - min(pa_list)) / (len(pa_list) - 1)),
-                    sizing_mode='stretch_width')
-
-    span = Span(line_width=2, location=slider.value, dimension='height')
-
-    # Define CustomJS callback, which updates the plot based on selected function by updating the source_visible
-    callback = CustomJS(
-        args=dict(source_visible=source_visible, source_available=source_available, span=span), code="""
-            var selected_pa = (cb_obj.value).toString();
-            var data_visible = source_visible.data;
-            var data_available = source_available.data;
-            data_visible['contam1'] = data_available['contam1_' + selected_pa];
-            data_visible['contam2'] = data_available['contam2_' + selected_pa];
-            data_visible['contam3'] = data_available['contam3_' + selected_pa];
-            span.location = cb_obj.value;
-            source_visible.change.emit();
-        """)
-
-    # Make a guide that shows which PAs are unobservable
-    viz_none = np.array([1 if i in badPA_list else 0 for i in pa_list])
-    viz_ord1 = np.array([1 if i > threshold else 0 for i in np.nanmax(order1_contam, axis=1)])
-    viz_ord2 = np.array([1 if i > threshold else 0 for i in np.nanmax(order2_contam, axis=1)])
-    viz_ord3 = np.array([1 if i > threshold else 0 for i in np.nanmax(order3_contam, axis=1)])
-
-    # Make the plot
-    viz_plt = figure(width=900, height=300, x_range=Range1d(0, 359))
-    viz_plt.step(np.arange(360), np.mean(order1_contam, axis=1), color='blue', mode="center")
-    viz_plt.step(np.arange(360), np.mean(order2_contam, axis=1), color='red', mode="center")
-    viz_plt.step(np.arange(360), np.mean(order3_contam, axis=1), color='green', mode="center")
-    c1 = viz_plt.vbar(x=np.arange(360), top=viz_ord1, line_color=None, fill_color='blue', alpha=0.2)
-    c2 = viz_plt.vbar(x=np.arange(360), top=viz_ord2, line_color=None, fill_color='red', alpha=0.2)
-    c3 = viz_plt.vbar(x=np.arange(360), top=viz_ord3, line_color=None, fill_color='green', alpha=0.2)
-    c0 = viz_plt.vbar(x=np.arange(360), top=viz_none, width=1.1, line_color=None, fill_color='#555555')
-    viz_plt.x_range = Range1d(0, 359)
-    viz_plt.y_range = Range1d(0, 1)
-    viz_plt.add_layout(span)
-
-    legend = Legend(items=[
-        ('Ord 1 > {}% Contaminated'.format(threshold * 100), [c1]),
-        ('Ord 2 > {}% Contaminated'.format(threshold * 100), [c2]),
-        ('Ord 3 > {}% Contaminated'.format(threshold * 100), [c3]),
-        ("Target not visible", [c0]),
-    ], location=(50, 0), orientation='horizontal', border_line_alpha=0)
-    viz_plt.add_layout(legend, 'below')
-
-    # Put plot together
-    slider.js_on_change('value', callback)
-    layout = column(plt, slider, viz_plt)
-
-    if plot:
-        show(layout)
-
-    return layout
-
-
-def get_order0(aperture, teff, stype='STAR', verbose=False):
-    """Get the order 0 image for the given aperture
-
-    Parameters
-    ----------
-    aperture: str
-        The aperture to use
-
-    Returns
-    -------
-    np.ndarray
-        The 2D order 0 image
-    """
-    if 'DHS' in aperture:
-        trace = np.zeros((50,50))
-    else:
-
-        if stype == 'STAR':
-
-            # Get the path to the trace files
-            traces_path = os.path.join(os.environ['EXOCTK_DATA'], f'exoctk_contam/order0/NIS_order0_*.npy')
-
-            # Glob the file names
-            trace_files = glob.glob(traces_path)
-
-            # Get closest Teff
-            teffs = np.array([int(os.path.basename(file).split('_')[-1][:-4]) for file in trace_files])
-            trace_file = trace_files[np.argmin((teffs - teff)**2)]
-            if verbose:
-                print(f'Fetching {aperture} {teffs[np.argmin((teffs - teff)**2)]}K trace from {trace_file}')
-
-            # Make frame
-            trace = np.load(trace_file)
-
-        else:
-
-            # Get stand-in for galaxy order 0
-            gal_path = os.path.join(os.environ['EXOCTK_DATA'], f'exoctk_contam/order0/NIS_gal_order0.npy')
-            if verbose:
-                print('Fetching {} galaxy trace from {}'.format(aperture, gal_path))
-            trace = np.load(gal_path)
-
-    return trace
-
-
-def get_trace(aperture, teff, stype, verbose=False, plot=False):
-    """Get the trace for the given aperture at the given temperature
-
-    Parameters
-    ----------
-    aperture: str
-        The aperture to use
-    teff: int
-        The temperature [K]
-    stype: str
-        The source type, ['STAR', 'GALAXY']
-    verbose: bool
-        Print statements
-    plot: bool
-        Plot the trace
-
-    Returns
-    -------
-    np.ndarray
-        The 2D trace
-    """
-    if 'DHS_F322W2' in aperture or 'DHS_444W' in aperture:
-        aperpath = 'NRCA5_DHS_F150W2'
-    elif 'NIS' in aperture:
-        aperpath = 'NIS_SUBSTRIP256'
-    else:
-        aperpath = aperture
-
-    # Get the path to the trace files
-    traces_path = os.path.join(os.environ['EXOCTK_DATA'], f'exoctk_contam/traces/{aperpath}/*.fits')
-
-    # Glob the file names
-    trace_files = glob.glob(traces_path)
-
-    # Get closest Teff
-    teffs = np.array([int(os.path.basename(file).split('_')[-1][:-5]) for file in trace_files])
-    file = trace_files[np.argmin((teffs - teff)**2)]
-    if verbose:
-        print('Fetching {} {}K trace from {}'.format(aperture, teff, file))
-
-    # Get data
-    if 'NIS' in aperture:
-
-        # Orders stored separately just in case ;)
-        traceo1 = fits.getdata(file, ext=0)
-        traceo2 = fits.getdata(file, ext=1)
-        traceo3 = fits.getdata(file, ext=2)
-
-        # Zero out background
-        traceo1[traceo1 < 1] = 0
-        traceo2[traceo2 < 1] = 0
-        traceo3[traceo3 < 1] = 0
-
-        # 1.5 scaling based on comparison with observational data
-        obs_scale = 1.5
-        traces = [traceo1 * obs_scale, traceo2 * obs_scale, traceo3 * obs_scale]
-
-        if stype == 'GALAXY':
-
-            # Just mask trace area
-            traces = NIRISS_SOSS_trace_mask(aperture)
-
-    elif 'NRCA5' in aperture:
-
-        # Get the trace and replace the NaN values
-        trace = fits.getdata(file, extname='TRACE')
-        trace = replace_NaNs(trace)
-
-        # Trim trace (to match observations)
-        # TODO: wavelength calibrate the traces to observations, then trim
-        trace[:, :500] = 0
-
-        # Put the trace in each of the DHS trace positions
-        traces = []
-        for stripe in DHS_STRIPES[aperture].values():
-            y, x = int((stripe['y1'] + stripe['y0']) / 2.), int((stripe['x1'] + stripe['x0']) / 2.)
-            dhs_trace = add_array_at_position(np.zeros((4257, 4257)), trace, x, y, centered=True)
-            traces.append(dhs_trace)
-
-        if stype == 'GALAXY':
-            traces = NIRCam_DHS_trace_mask(aperture, plot=False)
-
-        traces = [trace[APERTURES[aperture]['subarr_y'][1]:APERTURES[aperture]['subarr_y'][2], :] for trace in traces]
-
-    else:
-        traces = [fits.getdata(file)]
-
-    if plot:
-        f = figure(width=900, height=450)
-        final = np.sum(traces, axis=0)
-        vmax = np.nanmax(final)
-        mapper = LogColorMapper(palette='Viridis256', low=1, high=vmax)
-        f.image([final], x=APERTURES[aperture]['subarr_x'][0], y=APERTURES[aperture]['subarr_y'][1], dw=final.shape[1], dh=final.shape[0], color_mapper=mapper)
-        show(f)
-
-    return traces
-
-
-def old_plot_contamination(targframe_o1, targframe_o2, targframe_o3, starcube, wlims, badPAs=[], title=''):
-    """
-    Plot the contamination
-
-    Parameters
-    ----------
-    targframe: np.ndarray
-        The frame of target data
-    starcube: np.ndarray
-        The cube of star data at each PA
-    wlims: tuple
-        The wavelength min and max
-    badPAs: list
-        The list of position angles with no visibility
-
-    Returns
-    -------
-    bokeh.layouts.gridplot
-        The contamination figure
-    """
-    # Data dimensions
-    PAs, rows, cols = starcube.shape
-
-    for targframe in [targframe_o1, targframe_o2, targframe_o3]:
-
-
-        # Remove background values < 1 as it can blow up contamination
-        targframe = np.where(targframe < 1, 0, targframe)
-
-        # The width of the target trace
-        peak = targframe.max()
-        low_lim_col = np.where(targframe > 0.0001 * peak)[1].min()
-        high_lim_col = np.where(targframe > 0.0001 * peak)[1].max()
-
-        # Using the starcube of shape (PAs, rows, wave), make a frame of (wave, pa)
-        contam = np.zeros([rows, PAs])
-        for row in np.arange(rows):
-
-            # Get the
-            peakX = np.argmax(targframe[row, :])
-            left = peakX - low_lim_col
-            right = peakX + high_lim_col
-
-            # Calculate weights
-            tr = targframe[row, left:right]
-            wt = tr / np.sum(tr**2)
-            ww = np.tile(wt, PAs).reshape([PAs, tr.size])
-
-            # Add to contam figure
-            contam[row, :] = np.sum(starcube[:, row, left:right] * ww, axis=1, where=~np.isnan(starcube[:, row, left:right] * ww))
-
-        # Log plot contamination, clipping small values
-        contam = np.log10(np.clip(contam, 1.e-10, 1.))
-
-    # Hover tool
-    hover = HoverTool(tooltips=[("Wavelength", "$x"), ("PA", "$y"), ('Value', '@data')], name='contam')
-    tools = ['pan', 'box_zoom', 'crosshair', 'reset', hover]
-    trplot = figure(tools=tools, width=600, height=500, title=title, x_range=Range1d(*wlims), y_range=Range1d(0, PAs))
-
-    # Colors
-    color_mapper = LinearColorMapper(palette=PuBu[8][::-1][2:], low=-4, high=1)
-    color_mapper.low_color = 'white'
-    color_mapper.high_color = 'black'
-
-    # Make the trace plot
-    source = dict(data=[contam])
-    trplot.image(source=source, image='data', x=wlims[0], y=0, dw=wlims[1] - wlims[0], dh=PAs, color_mapper=color_mapper, name='contam')
-    trplot.xaxis.axis_label = 'Wavelength (um)'
-    trplot.yaxis.axis_label = 'Aperture Position Angle (degrees)'
-    color_bar = ColorBar(color_mapper=color_mapper, orientation="horizontal", location=(0, 0))
-    trplot.add_layout(color_bar, 'below')
-
-    # Shade bad position angles on the trace plot
-    nbadPA = len(badPAs)
-    if nbadPA > 0:
-        tops = [np.max(badPA) for badPA in badPAs]
-        bottoms = [np.min(badPA) for badPA in badPAs]
-        left = [wlims[0]] * nbadPA
-        right = [wlims[1]] * nbadPA
-        trplot.quad(top=tops, bottom=bottoms, left=left, right=right, color='#555555', alpha=0.6)
-
-    # # Make a figure summing the contamination at a given PA
-    # sumplot = figure(tools=tools, width=150, height=500, x_range=Range1d(0, 100), y_range=trplot.y_range, title=None)
-    # sumplot.line(100 * np.sum(contam >= 0.001, axis=1) / rows, np.arange(PAs) - 0.5, line_color='blue', legend_label='> 0.001')
-    # sumplot.line(100 * np.sum(contam >= 0.01, axis=1) / rows, np.arange(PAs) - 0.5, line_color='green', legend_label='> 0.01')
-    # sumplot.xaxis.axis_label = '% channels contam.'
-    # sumplot.yaxis.major_label_text_font_size = '0pt'
-
-    return trplot#gridplot(children=[[trplot, sumplot]])
-
-
-if __name__ == '__main__':
-    ra, dec = "04 25 29.0162", "-30 36 01.603"  # Wasp 79
-    field_simulation(ra, dec, 'NIS_SUBSTRIP256')
+#!/usr/bin/python
+# -*- coding: latin-1 -*-
+"""
+A module to calculate the contamination and visibility of a target on a JWST detector
+"""
+
+from copy import copy
+from functools import partial
+import glob
+from multiprocessing import pool, cpu_count, set_start_method
+import os
+import re
+import json
+import time
+from pkg_resources import resource_filename
+import logging
+import datetime
+from urllib.parse import quote_plus
+
+import astropy.coordinates as crd
+from astropy.io import fits
+from astropy.table import join
+import astropy.units as u
+from astropy.stats import sigma_clip
+from astropy.table import Table
+from astropy.coordinates import SkyCoord
+from astropy.time import Time
+from astroquery.irsa import Irsa
+from astroquery.vizier import Vizier
+from astroquery.xmatch import XMatch
+from astroquery.gaia import Gaia
+from bokeh.plotting import figure, show
+from bokeh.embed import json_item
+from bokeh.layouts import gridplot, column
+from bokeh.models import Range1d, LinearColorMapper, LogColorMapper, Label, ColorBar, ColumnDataSource, HoverTool, Slider, CustomJS, VArea, CrosshairTool, TapTool, OpenURL, Span, Legend, LegendItem
+from bokeh.palettes import PuBu, Spectral6
+from bokeh.transform import linear_cmap
+from scipy.ndimage.interpolation import rotate
+import numpy as np
+import pysiaf
+import regions
+
+from ..utils import get_env_variables, check_for_data, add_array_at_position, replace_NaNs
+from .new_vis_plot import build_visibility_plot, get_exoplanet_positions
+from . import contamination_figure as cf
+from exoctk import utils
+
+try:
+    set_start_method('spawn')
+except RuntimeError:
+    pass
+
+import warnings
+warnings.filterwarnings("ignore", message="Mean of empty slice")
+
+log_file = 'contam_tool.log'
+logging.basicConfig(
+    filename=log_file,
+    filemode='w',   # <-- THIS forces overwrite on every run
+    level=logging.INFO,
+    format='%(asctime)s %(message)s',
+    force=True
+)
+
+_last_time = datetime.datetime.now()
+def log_checkpoint(message):
+    global _last_time
+    now = datetime.datetime.now()
+    elapsed = (now - _last_time).total_seconds()
+    logging.info(f'{message} (Elapsed: {elapsed:.2f} seconds)')
+    _last_time = now
+
+def parse_log():
+    timestamps = []
+    messages = []
+    with open(log_file, 'r') as f:
+        for line in f:
+            parts = line.strip().split(' ', 1)
+            if len(parts) == 2:
+                timestamps.append(parts[0])
+                messages.append(parts[1])
+
+    for ts, msg in zip(timestamps, messages):
+        print(f'{ts}: {msg}')
+
+Vizier.columns = ["**", "+_r"]
+Gaia.MAIN_GAIA_TABLE = "gaiaedr3.gaia_source" # DR2 is default catalog
+Gaia.ROW_LIMIT = 100
+
+APERTURES = {'NIS_SOSSFULL': {'inst': 'NIRISS', 'full': 'NIS_SOSSFULL', 'scale': 0.065, 'rad': 2.5, 'lam': [0.8, 2.8],
+                              'c0x0': 905, 'c0y0': 1467, 'c1x0': -0.013, 'c1y0': -0.1, 'c1y1': 0.12, 'c1x1': -0.03, 'c2y1': -0.011,
+                              'subarr_x': [0, 2048, 2048, 0], 'subarr_y':[0, 0, 2048, 2048], 'trim': [127, 126, 252, 1],
+                              'lft': 700, 'rgt': 3022, 'top': 2050, 'bot': 1400, 'blue_ext': -150, 'red_ext': 200,
+                              'xord0to1': -2886, 'yord0to1': 68, 'empirical_scale': [1, 1.5, 1.5, 1.5],
+                              'cutoffs': [2048, 1820, 1130], 'trace_names': ['Order 1', 'Order 2', 'Order 3'],
+                              'coeffs': [[1.68975801e-11, -4.60822060e-08, 4.94623886e-05, -5.93935390e-02, 8.67263818e+01],
+                                         [3.95721278e-11, -7.40683643e-08, 6.88340922e-05, -3.68009540e-02, 1.06704335e+02],
+                                         [1.06699517e-11, 3.36931077e-08, 1.45570667e-05, 1.69277607e-02, 1.45254339e+02]]},
+             'NIS_SUBSTRIP96': {'inst': 'NIRISS', 'full': 'NIS_SOSSFULL', 'scale': 0.065, 'rad': 2.5, 'lam': [0.8, 2.8],
+                                'c0x0': 905, 'c0y0': 1467, 'c1x0': -0.013, 'c1y0': -0.1, 'c1y1': 0.12, 'c1x1': -0.03, 'c2y1': -0.011,
+                                'subarr_x': [0, 2048, 2048, 0], 'subarr_y':[1792, 1792, 1888, 1888], 'trim': [47, 46, 0, 1],
+                                'lft': 700, 'rgt': 3022, 'top': 2050, 'bot': 1400, 'blue_ext': -150, 'red_ext': 200,
+                                'xord0to1': -2886, 'yord0to1': 68, 'empirical_scale': [1, 1.5, 1.5, 1.5],
+                                'cutoffs': [2048, 1820, 1130], 'trace_names': ['Order 1', 'Order 2', 'Order 3'],
+                                'coeffs': [[1.68975801e-11, -4.60822060e-08, 4.94623886e-05, -5.93935390e-02, 8.67263818e+01],
+                                           [3.95721278e-11, -7.40683643e-08, 6.88340922e-05, -3.68009540e-02, 1.06704335e+02],
+                                           [1.06699517e-11, 3.36931077e-08, 1.45570667e-05, 1.69277607e-02, 1.45254339e+02]]},
+             'NIS_SUBSTRIP256': {'inst': 'NIRISS', 'full': 'NIS_SOSSFULL', 'scale': 0.065, 'rad': 2.5, 'lam': [0.8, 2.8],
+                                 'c0x0': 905, 'c0y0': 1467, 'c1x0': -0.013, 'c1y0': -0.1, 'c1y1': 0.12, 'c1x1': -0.03, 'c2y1': -0.011,
+                                 'subarr_x': [0, 2048, 2048, 0], 'subarr_y':[1792, 1792, 2048, 2048], 'trim': [127, 126, 0, 1],
+                                 'lft': 700, 'rgt': 3022, 'top': 2050, 'bot': 1400, 'blue_ext': -150, 'red_ext': 200,
+                                 'xord0to1': -2886, 'yord0to1': 68, 'empirical_scale': [1, 1.5, 1.5, 1.5],
+                                 'cutoffs': [2048, 1820, 1130], 'trace_names': ['Order 1', 'Order 2', 'Order 3'],
+                                 'coeffs': [[1.68975801e-11, -4.60822060e-08, 4.94623886e-05, -5.93935390e-02, 8.67263818e+01],
+                                            [3.95721278e-11, -7.40683643e-08, 6.88340922e-05, -3.68009540e-02, 1.06704335e+02],
+                                            [1.06699517e-11, 3.36931077e-08, 1.45570667e-05, 1.69277607e-02, 1.45254339e+02]]},
+             'NRCA5_40STRIPE1_DHS_F322W2': {'inst': 'NIRCam', 'full': 'NRCA5_FULL', 'scale': 0.031, 'rad': 2.5, 'lam': [0.8, 2.8],
+                                            'subarr_x': [0, 4257, 4257, 0], 'subarr_y': [1064, 1064, 3192, 3192], 'trim': [0, 1, 0, 1],
+                                            'c0x0': 1800, 'c0y0': 2116, 'c1x0': 0, 'c1y0': 0, 'c1y1': 00, 'c1x1': 0, 'c2y1': 0,
+                                            'lft': 0, 'rgt': 4300, 'top': 4000, 'bot': 0, 'blue_ext': 0, 'red_ext': 0,
+                                            'xord0to1': -2300, 'yord0to1': -2116, 'empirical_scale': [1.] * 11,
+                                            'cutoffs': [3324]*10, 'trace_names': ['DHS5', 'DHS4', 'DHS3', 'DHS2', 'DHS1', 'DHS6', 'DHS7', 'DHS8', 'DHS9', 'DHS10'],
+                                            'coeffs': [[5.31914894e-03, 2.65331915e+03], [5.31914894e-03, 2.54031915e+03],
+                                                       [5.31914894e-03, 2.42031915e+03], [5.31914894e-03, 2.28931915e+03],
+                                                       [5.31914894e-03, 2.15831915e+03], [5.31914894e-03, 2.03531915e+03],
+                                                       [3.54609929e-03, 1.92521277e+03], [3.54609929e-03, 1.81121277e+03],
+                                                       [4.43262411e-03, 1.68126596e+03], [5.31914894e-03, 1.54531915e+03]]},
+             'NRCA5_40STRIPE1_DHS_F444W': {'inst': 'NIRCam', 'full': 'NRCA5_FULL', 'scale': 0.031, 'rad': 2.5, 'lam': [0.8, 2.8],
+                                           'subarr_x': [0, 4257, 4257, 0], 'subarr_y':[1064, 1064, 3192, 3192], 'trim': [0, 1, 0, 1],
+                                           'c0x0': 900, 'c0y0': 2116, 'c1x0': 0, 'c1y0': 0, 'c1y1': 0.12, 'c1x1': -0.03, 'c2y1': -0.011,
+                                           'lft': 0, 'rgt': 4300, 'top': 4000, 'bot': 0, 'blue_ext': 0, 'red_ext': 0,
+                                           'xord0to1': -2000, 'yord0to1': -2116, 'empirical_scale': [1.] * 11,
+                                           'cutoffs': [3324]*10, 'trace_names': ['DHS5', 'DHS4', 'DHS3', 'DHS2', 'DHS1', 'DHS6', 'DHS7', 'DHS8', 'DHS9', 'DHS10'],
+                                           'coeffs': [[5.31914894e-03, 2.65331915e+03], [5.31914894e-03, 2.54031915e+03],
+                                                      [5.31914894e-03, 2.42031915e+03], [5.31914894e-03, 2.28931915e+03],
+                                                      [5.31914894e-03, 2.15831915e+03], [5.31914894e-03, 2.03531915e+03],
+                                                      [3.54609929e-03, 1.92521277e+03], [3.54609929e-03, 1.81121277e+03],
+                                                      [4.43262411e-03, 1.68126596e+03], [5.31914894e-03, 1.54531915e+03]]},
+             'NRCA5_GRISM256_F277W': {'inst': 'NIRCam', 'full': 'NRCA5_FULL', 'scale': 0.063, 'rad': 2.5, 'lam': [2.395, 3.179], 'trim': [0, 1, 0, 1]},
+             'NRCA5_GRISM256_F322W2': {'inst': 'NIRCam', 'full': 'NRCA5_FULL', 'scale': 0.063, 'rad': 2.5, 'lam': [2.413, 4.083], 'trim': [0, 1, 0, 1]},
+             'NRCA5_GRISM256_F356W': {'inst': 'NIRCam', 'full': 'NRCA5_FULL', 'scale': 0.063, 'rad': 2.5, 'lam': [3.100, 4.041], 'trim': [0, 1, 0, 1]},
+             'NRCA5_GRISM256_F444W': {'inst': 'NIRCam', 'full': 'NRCA5_FULL', 'scale': 0.063, 'rad': 2.5, 'lam': [3.835, 5.084], 'trim': [0, 1, 1250, 1]},
+             'MIRIM_SLITLESSPRISM': {'inst': 'MIRI', 'full': 'MIRIM_FULL', 'scale': 0.11, 'rad': 2.0, 'lam': [5, 12], 'trim': [6, 5, 0, 1]}}
+
+DHS_STRIPES = {'NRCA5_40STRIPE1_DHS_F322W2': {'DHS5': {'x0': 2196, 'x1': 3324, 'y0': 2665, 'y1': 2671},
+                                              'DHS4': {'x0': 2196, 'x1': 3324, 'y0': 2552, 'y1': 2558},
+                                              'DHS3': {'x0': 2196, 'x1': 3324, 'y0': 2432, 'y1': 2438},
+                                              'DHS2': {'x0': 2196, 'x1': 3324, 'y0': 2301, 'y1': 2307},
+                                              'DHS1': {'x0': 2196, 'x1': 3324, 'y0': 2170, 'y1': 2176},
+                                              'DHS6': {'x0': 2196, 'x1': 3324, 'y0': 2047, 'y1': 2053},
+                                              'DHS7': {'x0': 2196, 'x1': 3324, 'y0': 1933, 'y1': 1937},
+                                              'DHS8': {'x0': 2196, 'x1': 3324, 'y0': 1819, 'y1': 1823},
+                                              'DHS9': {'x0': 2196, 'x1': 3324, 'y0': 1691, 'y1': 1696},
+                                              'DHS10': {'x0': 2196, 'x1': 3324, 'y0': 1557, 'y1': 1563}},
+                'NRCA5_40STRIPE1_DHS_F444W': {'DHS5': {'x0': 2196, 'x1': 3324, 'y0': 2665, 'y1': 2671},
+                                              'DHS4': {'x0': 2196, 'x1': 3324, 'y0': 2552, 'y1': 2558},
+                                              'DHS3': {'x0': 2196, 'x1': 3324, 'y0': 2432, 'y1': 2438},
+                                              'DHS2': {'x0': 2196, 'x1': 3324, 'y0': 2301, 'y1': 2307},
+                                              'DHS1': {'x0': 2196, 'x1': 3324, 'y0': 2170, 'y1': 2176},
+                                              'DHS6': {'x0': 2196, 'x1': 3324, 'y0': 2047, 'y1': 2053},
+                                              'DHS7': {'x0': 2196, 'x1': 3324, 'y0': 1933, 'y1': 1937},
+                                              'DHS8': {'x0': 2196, 'x1': 3324, 'y0': 1819, 'y1': 1823},
+                                              'DHS9': {'x0': 2196, 'x1': 3324, 'y0': 1691, 'y1': 1696},
+                                              'DHS10': {'x0': 2196, 'x1': 3324, 'y0': 1557, 'y1': 1563}},
+               }
+
+# Gaia color-Teff relation
+GAIA_TEFFS = np.asarray(np.genfromtxt(resource_filename('exoctk', 'data/contam_visibility/predicted_gaia_colour.txt'), unpack=True))
+
+def NIRCam_DHS_trace_mask(aperture, gap_value=0, ref_value=0, substripe_value=1, det_value=0, combined=False, plot=False):
+    """
+    Construct a trace mask for NIRCam DHS mode
+
+    Parameters
+    ----------
+    aperture: str
+        The sperture to use, [
+    gap_value: float
+        The value in the detector gap
+    ref_value: float
+        The value of the reference pixels
+    substripe_value: float
+        The value in the mask area
+    combined: bool
+        Return a single flattened image
+    plot: bool
+        Plot the final array
+
+    Returns
+    -------
+    list, array
+        The final array or list of arrays for each trace
+    """
+    # The DHS uses four detectors
+    starting = 0  # pixel
+    ref_pixels = 8  # pixel
+    det_size_full = 2048  # pixel
+    det_size = det_size_full - ref_pixels  # pixel
+
+    # DHS has 2 field points configuration and each field points can be paired to 6 filter position
+    # Depending on the field point/filter combination, the spectra will not fall on the same part of the 4 detectors nor have the same length
+    stripes = DHS_STRIPES[aperture]
+    pixel_scale = 0.031  # arcsec/pixel (on sky)
+    gap_fov = 5  # arcsec
+    gap = int(gap_fov / pixel_scale)  # pixel
+
+    # full = np.ones((det_size_full + det_size_full + gap, det_size_full + det_size_full + gap))
+    full = np.ones((det_size_full + det_size_full + gap, det_size_full + det_size_full + gap)) * det_value
+
+    # now let's populate the full array with the corresponding gap, reference or substripe locations
+    full[det_size_full:det_size_full + gap, :] = gap_value
+    full[:, det_size_full:det_size_full + gap] = gap_value
+
+    # Add reference pixels
+    full[starting:det_size_full, starting:ref_pixels] = ref_value
+    full[det_size_full + gap:, starting:ref_pixels] = ref_value
+    full[starting:det_size_full, det_size:det_size_full] = ref_value
+    full[det_size_full + gap:, det_size:det_size_full] = ref_value
+    full[starting:det_size_full, det_size_full + gap:det_size_full + gap + ref_pixels] = ref_value
+    full[det_size_full + gap:, det_size_full + gap:det_size_full + gap + ref_pixels] = ref_value
+    full[starting:det_size_full, det_size_full + gap + det_size:] = ref_value
+    full[det_size_full + gap:, det_size_full + gap + det_size:] = ref_value
+
+    full[starting:ref_pixels, starting:det_size_full] = ref_value
+    full[starting:ref_pixels, det_size_full + gap:] = ref_value
+    full[det_size:det_size_full, starting:det_size_full] = ref_value
+    full[det_size:det_size_full, det_size_full + gap:] = ref_value
+    full[det_size_full + gap:det_size_full + gap + ref_pixels, starting:det_size_full] = ref_value
+    full[det_size_full + gap:det_size_full + gap + ref_pixels, det_size_full + gap:] = ref_value
+    full[det_size_full + gap + det_size:, starting:det_size_full] = ref_value
+    full[det_size_full + gap + det_size:, det_size_full + gap:] = ref_value
+
+    # For the specific field point and filter specified above:
+    traces = []
+    for stripe in stripes.values():
+        if combined:
+            full[stripe['y0']:stripe['y1'], stripe['x0']:stripe['x1']] += substripe_value
+        else:
+            trace = copy(full)
+            trace[stripe['y0']:stripe['y1'], stripe['x0']:stripe['x1']] = substripe_value
+            traces.append(trace)
+
+    if plot:
+        plt = figure(width=1000, height=1000)
+        plt.image([full], x=0, y=0, dw=full.shape[0], dh=full.shape[1])
+        for stripe in stripes.values():
+            plt.line([stripe['x0'], stripe['x1']], [(stripe['y0']+stripe['y1'])/2.]*2)
+        show(plt)
+
+    return full[1064:3192, :] if combined else [trace[1064:3192] for trace in traces]
+
+
+def NIRISS_SOSS_trace_mask(aperture, radius=20):
+    """
+    Construct a trace mask for SOSS data
+
+    Parameters
+    ----------
+    radius: int
+        The radius in pixels of the trace
+
+    Returns
+    -------
+    np.ndarray
+        The SOSS trace mask
+    """
+    traces = np.array([np.polyval(coeff, np.arange(2048)) for coeff in APERTURES[aperture]['coeffs']])
+    ydim = APERTURES[aperture]['subarr_y'][2] - APERTURES[aperture]['subarr_y'][1]
+    mask1 = np.zeros((ydim, 2048))
+    mask2 = np.zeros((ydim, 2048))
+    mask3 = np.zeros((ydim, 2048))
+    for col in np.arange(2048):
+        mask1[int(traces[0][col]) - radius: int(traces[0][col]) + radius, col] = 1
+        mask2[int(traces[1][col]) - radius: int(traces[1][col]) + radius, col] = 1
+        mask3[int(traces[2][col]) - radius: int(traces[2][col]) + radius, col] = 1
+
+    # Right referecnce pixels
+    mask1[:, :4] = 0
+
+    # Left reference pixels
+    mask1[:, -4:] = 0
+    mask2[:, :4] = 0
+    mask3[:, :4] = 0
+
+    # Top reference pixels
+    mask1[-5:, :] = 0
+    mask2[-5:, :] = 0
+    mask3[-5:, :] = 0
+
+    # Order 3 cutoff
+    mask3[:, 823:] = 0
+
+    return mask1, mask2, mask3
+
+
+def find_sources(ra, dec, width=7.5*u.arcmin, catalog='Gaia', target_date=Time.now(), verbose=False, pm_corr=True):
+    """
+    Find all the stars in the vicinity and estimate temperatures
+
+    Parameters
+    ----------
+    ra : float
+        The RA of the target in decimal degrees
+    dec : float
+        The Dec of the target in decimal degrees
+    width: astropy.units.quantity
+        The width of the square search box
+    catalog: str
+        The name of the catalog to use, ['2MASS', 'Gaia']
+    target_date: Time, int, str
+        The target epoch year of the observation, e.g. '2025'
+    verbose: bool
+        Print details
+    pm_corr: bool
+        Correct source coordinates based on their proper motion
+
+    Returns
+    -------
+    astropy.table.Table
+        The table of stars
+    """
+    # Converting to degrees and query for neighbors with 2MASS IRSA's fp_psc (point-source catalog)
+    targetcrd = crd.SkyCoord(ra=ra, dec=dec, unit=u.deg if isinstance(ra, float) and isinstance(dec, float) else (u.hour, u.deg))
+
+    # Search Gaia for stars
+    if catalog == 'Gaia':
+
+        if verbose:
+            print('Searching {} Catalog to find all stars within {} of RA={}, Dec={}...'.format(catalog, width, ra, dec))
+
+        stars = Gaia.query_object_async(coordinate=targetcrd, width=width, height=width)
+
+        # Perform XMatch between Gaia and SDSS DR16
+        xmatch_result = XMatch.query(cat1=stars, cat2='vizier:V/154/sdss16', max_distance=2 * u.arcsec, colRA1='ra', colDec1='dec', colRA2='RA_ICRS', colDec2='DE_ICRS')
+
+        try:
+            # Join Gaia results with XMatch results based on source_id
+            merged_results = join(stars, xmatch_result, keys='source_id', join_type='left')
+
+            # Extract SDSS DR16 source types from XMatch results
+            stars['type'] = ['STAR' if source_id not in xmatch_result['source_id'] else ('STAR' if sdss_type == '' else sdss_type) for source_id, sdss_type in zip(stars['source_id'], merged_results['spCl'])]
+
+        except ValueError:
+            pass
+
+        # Or infer galaxy from parallax
+        stars['type'] = [classify_source(row) for row in stars]
+
+        # Derived from K. Volk
+        stars['Teff'] = [GAIA_TEFFS[0][(np.abs(GAIA_TEFFS[1] - row['bp_rp'])).argmin()] for row in stars]
+
+        # Calculate relative flux
+        stars['fluxscale'] = stars['phot_g_mean_flux'] / stars['phot_g_mean_flux'][0]
+
+        # Star names
+        stars['name'] = [str(i) for i in stars['source_id']]
+
+        # Catalog name
+        cat = 'I/350/gaiaedr3'
+
+    # Search 2MASS
+    elif catalog == '2MASS':
+        stars = Irsa.query_region(targetcrd, catalog='fp_psc', spatial='Cone', radius=width)
+
+        jhMod = np.array([0.545, 0.561, 0.565, 0.583, 0.596, 0.611, 0.629, 0.642, 0.66, 0.679, 0.696, 0.71, 0.717, 0.715, 0.706, 0.688, 0.663, 0.631, 0.601, 0.568, 0.537, 0.51, 0.482, 0.457, 0.433, 0.411, 0.39, 0.37, 0.314, 0.279])
+        hkMod = np.array([0.313, 0.299, 0.284, 0.268, 0.257, 0.247, 0.24, 0.236, 0.229, 0.217,0.203, 0.188, 0.173, 0.159, 0.148, 0.138, 0.13, 0.123, 0.116, 0.112, 0.107, 0.102, 0.098, 0.094, 0.09, 0.086, 0.083, 0.079, 0.07, 0.067])
+        teffMod = np.array([2800, 2900, 3000, 3100, 3200, 3300, 3400, 3500, 3600, 3700, 3800, 3900, 4000, 4100, 4200, 4300, 4400, 4500, 4600, 4700, 4800, 4900, 5000, 5100, 5200, 5300, 5400, 5500, 5800, 6000])
+
+        # Make sure colors are calculated
+        stars['j_h'] = stars['j_m'] - stars['h_m']
+        stars['h_k'] = stars['h_m'] - stars['k_m']
+        stars['j_k'] = stars['j_m'] - stars['k_m']
+
+        # Find Teff of each star from the color
+        stars['Teff'] = [teffMod[np.argmin((row['j_h'] - jhMod) ** 2 + (row['h_k'] - hkMod) ** 2)] for row in stars]
+
+        # Calculate relative flux
+        stars['fluxscale'] = 10.0 ** (-0.4 * (stars['j_m'] - stars['j_m'][0]))
+
+        # Determine source type (not sure how to do this with 2MASS)
+        stars['source_type'] = ['STAR'] * len(stars)
+
+        # Star names
+        stars['name'] = [str(i) for i in stars['designation']]
+
+        # Catalog name
+        cat = 'II/246/out'
+
+    # Add URL (before PM correcting coordinates)
+    search_radius = 1
+    urls = ['https://vizier.u-strasbg.fr/viz-bin/VizieR-5?-ref=VIZ62fa613b20f3fc&-out.add=.&-source={}&-c={}&eq=ICRS&rs={}&-out.orig=o'.format(cat, quote_plus(f"{ra_deg} {dec_deg}"), search_radius) for ra_deg, dec_deg in zip(stars['ra'], stars['dec'])]
+    stars.add_column(urls, name='url')
+
+    # Cope coordinates to new column
+    stars.add_column(stars['ra'], name='obs_ra')
+    stars.add_column(stars['dec'], name='obs_dec')
+
+    # Update RA and Dec using proper motion data
+    if pm_corr:
+        for row in stars:
+            new_ra, new_dec = calculate_current_coordinates(row['ra'], row['dec'], row['pmra'], row['pmdec'], row['ref_epoch'], target_date=target_date, verbose=verbose)
+
+            if not hasattr(new_ra, 'mask'):
+                row['ra'] = new_ra
+            if not hasattr(new_dec, 'mask'):
+                row['dec'] = new_dec
+
+    # Find distance from target to each star
+    sindRA = (stars['ra'][0] - stars['ra']) * np.cos(stars['dec'][0])
+    cosdRA = stars['dec'][0] - stars['dec']
+    stars.add_column(np.sqrt(sindRA ** 2 + cosdRA ** 2) * u.deg.to(u.arcsec), name='distance')
+    stars.sort('distance')
+
+    # Add detector location to the table
+    stars.add_columns(np.zeros((10, len(stars))), names=['xtel', 'ytel', 'xdet', 'ydet', 'xsci', 'ysci', 'xord0', 'yord0', 'xord1', 'yord1'])
+
+    return stars
+
+
+def calculate_current_coordinates(ra, dec, pm_ra, pm_dec, epoch, target_date=Time.now(), verbose=False):
+    """
+    Get the proper motion corrected coordinates of a source
+
+    Parameters
+    ----------
+    ra: float
+        The RA of the source
+    dec: float
+        The Dec of the source
+    pm_ra: float
+        The RA proper motion
+    pm_dec: float
+        The Dec proper motion
+    epoch: float
+        The epoch of the observation
+    target_date: float
+        The target epoch
+    verbose: bool
+        Print extra stuff
+
+    Returns
+    -------
+    new_ra, new_dec
+        The corrected RA and Dec for the source
+    """
+    # Convert observation year to Time object
+    if isinstance(target_date, (int, float, str)):
+        target_date = Time('{}-01-01'.format(int(target_date)))
+
+    # Convert observation year to Time object
+    date_obs = Time('{}-01-01'.format(int(epoch)))
+
+    # Calculate time difference in years
+    dt_years = (target_date - date_obs).to(u.year).value
+
+    # Convert proper motion from mas/yr to degrees/yr
+    pm_RA_deg_per_year = pm_ra / (3600 * 1000)  # 1 degree = 3600 * 1000 mas
+    pm_Dec_deg_per_year = pm_dec / (3600 * 1000)
+
+    # Calculate new coordinates
+    new_ra = ra + (pm_RA_deg_per_year * dt_years / np.cos(np.deg2rad(dec)))
+    new_dec = dec + (pm_Dec_deg_per_year * dt_years)
+
+    if verbose:
+        print(f"delta_T = {dt_years} years")
+        print(f'RA: {ra} + {pm_ra} mas/yr => {new_ra}')
+        print(f'Dec: {dec} + {pm_dec} mas/yr => {new_dec}')
+
+    return new_ra, new_dec
+
+
+def add_source(startable, name, ra, dec, teff=None, fluxscale=None, delta_mag=None, dist=None, pa=None, type='STAR'):
+    """
+    Add a star to the star table
+
+    Parameters
+    ----------
+    startable: astropy.table.Table
+        The table of stars to add to
+    name: str
+        An identifier for the star
+    ra: float
+        The RA in decimal degrees
+    dec: float
+        The Dec in decimal degrees
+    teff: float
+        The effective temperature of the star
+    fluxscale: float
+        The star's flux relative to the target flux
+    delta_mag: float
+        The star's magnitude relative to the target magnitude
+    dist: float
+        The distance of the new star from the given RA and Dec in arcseconds
+    pa: float
+        The position angle of the new star relative to the given RA and Dec in degrees
+    type: str
+        The source type, ['STAR', 'GALAXY']
+
+    Returns
+    -------
+    astropy.table.Table
+        The updated table of stars
+    """
+    # Default
+    fluxscale = fluxscale or 1
+
+    # Convert mag to flux if necessary
+    if delta_mag is not None:
+        fluxscale = 10.0 ** (-0.4 * delta_mag)
+
+    # Apply offset and position angle
+    if dist is not None and pa is not None:
+        coord = SkyCoord(ra=ra * u.deg, dec=dec * u.deg, frame='icrs')
+        newcoord = coord.directional_offset_by(pa * u.deg, dist * u.arcsec)
+        ra = newcoord.ra.degree
+        dec = newcoord.dec.degree
+
+    # Add the row to the table
+    startable.add_row({'name': name, 'designation': name, 'ra': ra, 'dec': dec, 'obs_ra': ra, 'obs_dec': dec, 'Teff': teff, 'fluxscale': fluxscale, 'type': type, 'distance': dist})
+    startable.sort('distance')
+
+    return startable
+
+
+def classify_source(row, verbose=False):
+    """
+    Classify a Gaia EDR3 source as STAR or GALAXY based on proxy criteria.
+
+    Parameters
+    ----------
+    row : astropy.table.Row
+        A single row from an Astropy Table with Gaia EDR3 columns.
+    verbose: bool
+        Print helpful stuff
+
+    Returns
+    -------
+    str
+        'STAR' if the source appears to be stellar, 'GALAXY' otherwise.
+    """
+    # Default is STAR
+    stype = 'STAR'
+
+    # Check to see if GALAXY
+    if hasattr(row['parallax'], 'mask'):
+
+        if hasattr(row['astrometric_excess_noise'], 'mask'):
+            if row['astrometric_excess_noise'] > 1.0:
+                stype = 'GALAXY'
+
+        if hasattr(row['phot_bp_rp_excess_factor'], 'mask') and hasattr(row['bp_rp'], 'mask'):
+            if row['phot_bp_rp_excess_factor'] > (1.0 + 0.015 * row['bp_rp']**2):
+                stype = 'GALAXY'
+
+    else:
+        if row['parallax'] < 0.5:
+            stype = 'GALAXY'
+
+    if verbose:
+        print(stype, row['parallax'], row['astrometric_excess_noise'], row['phot_bp_rp_excess_factor'])
+
+    return stype
+
+
+def calc_v3pa(V3PA, stars, aperture, data=None, tilt=0, plot=False, verbose=False, logging=True, POM=False):
+    """
+    Calculate the V3 position angle for each target at the given PA
+
+    Parameters
+    ----------
+    V3PA: float
+        The PA in V3
+    stars: astropy.table.Table
+        The table of stars in the target vicinity
+    aperture: pysiaf.aperture.JwstAperture, str
+        The aperture object for the given mode
+    data: sequence (optional)
+        The data to use instead of making a simulation (to check accuracy or ID sources)
+    plot: bool
+        Plot the full frame and subarray bounds with all traces
+    verbose: bool
+        Print statements
+    POM: bool
+        Show the pick off mirror footprint in the plot
+
+    Returns
+    -------
+    targframe, starframe
+        The frame containing the target trace and a frame containing all contaminating star traces
+    """
+    if logging:
+        open('contam_tool.log', 'w').close()
+        start_time = datetime.datetime.now()
+        log_checkpoint(f'Logging in {log_file}...')
+
+    if verbose:
+        print("Checking PA={} with {} stars in the vicinity".format(V3PA, len(stars['ra'])))
+
+    if isinstance(aperture, str):
+
+        if verbose:
+            print("Getting aperture info from pysiaf...")
+
+        # Aperture names
+        if aperture not in APERTURES:
+            raise ValueError("Aperture '{}' not supported. Try {}".format(aperture, list(APERTURES.keys())))
+
+        # Instantiate a pySIAF object
+        inst = APERTURES[aperture]
+        siaf = pysiaf.Siaf(inst['inst'])
+
+        # Get the full and subarray apertures
+        full = siaf.apertures[inst['full']]
+        aperture = siaf.apertures[aperture]
+
+        # Full frame pixel positions
+        rows, cols = full.corners('det')
+        aperture.minrow, aperture.maxrow = rows.min(), rows.max()
+        aperture.mincol, aperture.maxcol = cols.min(), cols.max()
+
+    if logging:
+        log_checkpoint('Loaded aperture info from pySIAF.')
+
+    # Get APA from V3PA
+    APA = V3PA + aperture.V3IdlYAngle
+    if APA > 360:
+        APA = APA - 360
+    elif APA < 0:
+        APA = APA + 360
+
+    # Aperture info
+    aper = APERTURES[aperture.AperName]
+    subY, subX = aper['subarr_y'][2] - aper['subarr_y'][1], aper['subarr_x'][1] - aper['subarr_x'][0]
+
+    # Calculate corresponding V2/V3 (TEL) coordinates for Sweetspot
+    stars['xdet'][0], stars['ydet'][0] = aperture.reference_point('det')
+    stars['xtel'][0], stars['ytel'][0] = aperture.det_to_tel(stars['xdet'][0], stars['ydet'][0])
+    stars['xsci'][0], stars['ysci'][0] = aperture.det_to_sci(stars['xdet'][0], stars['ydet'][0])
+
+    # Order 0 location of target relative to pysiaf SCI coordinates
+    stars['xord0'][0] = int(stars['xsci'][0] + aper['c0x0'])
+    stars['yord0'][0] = int(stars['ysci'][0] + aper['c0y0'])
+
+    # Order 1 location of target relative to order 0
+    stars['xord1'][0] = stars['xord0'][0] + aper['xord0to1']
+    stars['yord1'][0] = stars['yord0'][0] + aper['yord0to1']
+
+    # Get target's attitude matrix for each` Position Angle
+    attitude = pysiaf.utils.rotations.attitude_matrix(stars['xtel'][0], stars['ytel'][0], stars['ra'][0], stars['dec'][0], APA)
+
+    # Get relative coordinates of the stars based on target attitude
+    if verbose:
+        print("Getting star locations for {} stars at PA={} from pysiaf...".format(len(stars), APA))
+
+    for idx, star in enumerate(stars[1:]):
+
+        # Get the TEL coordinates (V2, V3) of the star
+        V2, V3 = pysiaf.utils.rotations.sky_to_tel(attitude, star['ra'], star['dec'])
+        star['xtel'], star['ytel'] = V2.to(u.arcsec).value, V3.to(u.arcsec).value
+
+        # Get the DET coordinates of the star
+        star['xdet'], star['ydet'] = aperture.tel_to_det(star['xtel'], star['ytel'])
+
+        # Get the DET coordinates of the star
+        star['xsci'], star['ysci'] = aperture.det_to_sci(star['xdet'], star['ydet'])
+
+        # Order 0 location relative to pysiaf SCI coordinates (with distortion corrections)
+        star['xord0'] = int(star['xsci'] + aper['c0x0'] + aper['c1x0'] * (stars['xsci'][0] - star['xsci']))
+        star['yord0'] = int(star['ysci'] + aper['c0y0'] + aper['c1y0'] * (stars['ysci'][0] - star['ysci']))
+
+        # Order 1/2/3 location relative to order 0 location (with distortion corrections)
+        x_shift = int(aper['c1x1'] * (stars[0]['xord0'] - star['xord0']))
+        y_shift = int(aper['c1y1'] * (stars[0]['yord0'] - star['yord0'])) + int(aper['c2y1'] * (stars[0]['xord0'] - star['xord0']))
+        star['xord1'] = star['xord0'] + aper['xord0to1'] + x_shift
+        star['yord1'] = star['yord0'] + aper['yord0to1'] + y_shift
+
+    if logging:
+        log_checkpoint(f'Calculated target and {len(stars)-1} source sci coordinates.')
+
+    # Just sources in FOV (Should always have at least 1, the target)
+    lft, rgt, top, bot = aper['lft'], aper['rgt'], aper['top'], aper['bot']
+    FOVstars = stars[(lft < stars['xord0']) & (stars['xord0'] < rgt) & (bot < stars['yord0']) & (stars['yord0'] < top)]
+
+    # Filter out sources that are very faint to save computational resources
+    if source_cutoff is not None:
+
+        cutoff_FOVstars = FOVstars[FOVstars['fluxscale'] > source_cutoff]
+        print(f"{len(cutoff_FOVstars)}/{len(FOVstars)} sources with relative fluxes greater than {source_cutoff}")
+        FOVstars = cutoff_FOVstars
+
+    # Get the traces for sources in the FOV and add the column to the source table
+    star_traces = [get_trace(aperture.AperName, temp, typ, verbose=False) for temp, typ in zip(FOVstars['Teff'], FOVstars['type'])]
+    FOVstars['traces'] = star_traces
+
+    # Remove Teff value for GALAXY type
+    FOVstars['Teff'] = [np.nan if t == 'GALAXY' else i for i, t in zip(FOVstars['Teff'], FOVstars['type'])]
+    FOVstars['Teff_str'] = ['---' if t == 'GALAXY' else str(int(i)) for i, t in zip(FOVstars['Teff'], FOVstars['type'])]
+
+    if logging:
+        log_checkpoint(f'Found {len(FOVstars)} sources in the FOV.')
+
+    if verbose:
+        print("Calculating contamination from {} other sources in the FOV".format(len(FOVstars) - 1))
+
+    # Make frame for the target and a frame for all the other stars
+    n_traces = len(star_traces[0])
+    targframes = [np.zeros((subY, subX))] * n_traces
+    starframe = np.zeros((subY, subX))
+
+    # Get trace masks
+    trace_masks = NIRCam_DHS_trace_mask(aperture.AperName) if 'NRCA5' in aperture.AperName else NIRISS_SOSS_trace_mask(aperture.AperName)
+
+    if logging:
+        log_checkpoint(f'Fetched arrays, masks, and traces...')
+
+    # Iterate over all stars in the FOV and add their scaled traces to the correct frame
+    for idx, star in enumerate(FOVstars):
+
+        # Scale the traces for this source
+        traces = [trace * star['fluxscale'] * aper['empirical_scale'][n + 1] for n, trace in enumerate(star['traces'])]
+
+        # Add each target trace to it's own frame
+        if idx == 0:
+
+            for n, trace in enumerate(traces):
+
+                # Assumes the lower lft corner of the trace is in the lower left corner of the 'targframe' array
+                targframes[n] = add_array_at_position(targframes[n], trace, 0, 0)
+
+        # Add all orders to the same frame (if it is a STAR)
+        else:
+
+            # Get correct order 0
+            order0 = get_order0(aperture.AperName, star['Teff'], stype=star['type'], verbose=verbose) * 1.5e3  # Scaling factor based on observations
+
+            # Scale the order 0 image and add it to the starframe
+            if plot_order0s:
+                scale0 = copy(order0) * star['fluxscale'] * aper['empirical_scale'][0]
+                starframe = add_array_at_position(starframe, scale0, int(star['xord0'] - aper['subarr_x'][0]), int(star['yord0'] - aper['subarr_y'][1]), centered=True)
+
+            # NOTE: Take this conditional out if you want to see galaxy traces!
+            if star['type'] == 'STAR':
+                for trace in traces:
+                    starframe = add_array_at_position(starframe, trace, int(star['xord1'] - stars['xord1'][0]), int(star['yord1'] - stars['yord1'][0]))
+
+    if logging:
+        log_checkpoint(f'Added {len(FOVstars)} sources to the simulated frames.')
+
+    # Get trace masks
+    trace_masks = NIRCam_DHS_trace_mask(aperture.AperName) if 'NRCA5' in aperture.AperName else NIRISS_SOSS_trace_mask(aperture.AperName)
+
+    # Adding frames together
+    simframes = [tframe + starframe for tframe in targframes]
+    simframe = np.sum(targframes, axis=0) + starframe
+    pctframes = [np.divide(starframe, sframe, out=np.full_like(starframe, np.nan), where=(sframe != 0) & ~np.isnan(sframe)) for sframe in simframes]
+    pctlines = []
+    for i, (pframe, mask) in enumerate(zip(pctframes, trace_masks)):
+        masked = pframe * mask
+        with np.errstate(invalid='ignore', divide='ignore'):
+            mean_line = np.nanmean(masked, axis=0)
+        pctlines.append(mean_line)
+
+    # Make results dict
+    result = {'pa': V3PA, 'target': np.sum(targframes, axis=0), 'target_traces': targframes,
+              'contaminants': starframe, 'sources': FOVstars, 'contam_levels': pctlines}
+
+    if logging:
+        log_checkpoint('Compiled final results.')
+
+    if plot:
+
+        # Make the plot
+        tools = ['pan', 'reset', 'box_zoom', 'wheel_zoom', 'save']
+        tips = [('Name', '@name'), ('Type', '@type'), ('RA', '@ra'), ('DEC', '@dec'), ('trace', '@trace'),
+                ('scale', '@fluxscale'), ('Teff [K]', '@Teff_str'), ('distance [mas]', '@distance')]
+        fig = figure(title='Generated FOV from Gaia EDR3', width=900, height=450 if inst['inst'] == 'NIRCam' else max(subY, 120), match_aspect=True, tools=tools)
+        fig.title = '({}, {}) at PA={} in {}'.format(stars[0]['ra'], stars[0]['dec'], V3PA, aperture.AperName)
+
+        # Plot config
+        scale = 'log'
+        color_map = 'Viridis256'
+
+        # Plot the obs data if possible...
+        if data is not None:
+            print("Input data will be plotted instead of simulation.")
+            simframe = data
+
+        # Replace negatives
+        simframe[simframe < 0] = 0
+
+        # Rotate for PWCPOS
+        if tilt != 0:
+            simframe = rotate(simframe, tilt)
+
+        # Plot the image data or simulation
+        vmax = np.nanmax(simframe)
+        mapper = LogColorMapper(palette=color_map, low=1, high=vmax) if scale == 'log' else LinearColorMapper(palette=color_map, low=0, high=vmax)
+        imgsource = ColumnDataSource(data={'sim': [simframe]})
+        fig.image(image='sim', x=aper['subarr_x'][0], dw=subX, y=aper['subarr_y'][1], dh=subY, source=imgsource, name="image", color_mapper=mapper)
+
+        # Plot the detector gaps and reference pixels for visual inspection
+        if 'DHS' in aperture.AperName:
+            refframe = NIRCam_DHS_trace_mask(aperture.AperName, substripe_value=0, ref_value=1, gap_value=1, combined=True) if 'NRCA5' in aperture.AperName else np.zeros((subY, subX))
+            refsource = ColumnDataSource(data={'ref': [refframe]})
+            fig.image(image='ref', x=aper['subarr_x'][0], dw=subX, y=aper['subarr_y'][1], dh=subY, source=refsource, name="ref", color_mapper=LinearColorMapper(palette=["white", "black"], low=0, high=1), alpha=0.1)
+
+        if plot_order0s:
+            # Plot order 0 locations of stars
+            FOVstars_only = FOVstars[FOVstars['type'] == 'STAR']
+            source0_stars = ColumnDataSource(data={'Teff_str': FOVstars_only['Teff_str'], 'distance': FOVstars_only['distance'], 'xord0': FOVstars_only['xord0'],
+                                             'yord0': FOVstars_only['yord0'], 'ra': FOVstars_only['ra'], 'dec': FOVstars_only['dec'], 'name': FOVstars_only['name'],
+                                             'type': FOVstars_only['type'], 'url': FOVstars_only['url'], 'fluxscale': FOVstars_only['fluxscale'],
+                                             'trace': ['Order 0'] * len(FOVstars_only)})
+            order0_stars = fig.scatter('xord0', 'yord0', color='red', size=20, line_width=3, fill_color=None, name='order0', source=source0_stars)
+
+            # Plot the POM footprint
+            if POM:
+                fig.varea(x=[lft, rgt], y1=[bot, bot], y2=[top, top], fill_color='blue', fill_alpha=0.1)
+
+            # Plot order 0 locations of galaxies
+            FOVstars_gal = FOVstars[FOVstars['type'] == 'GALAXY']
+            order0_gal = None
+            if len(FOVstars_gal) > 0:
+                source0_gal = ColumnDataSource(
+                    data={'Teff_str': FOVstars_gal['Teff_str'], 'distance': FOVstars_gal['distance'], 'xord0': FOVstars_gal['xord0'],
+                          'yord0': FOVstars_gal['yord0'], 'ra': FOVstars_gal['ra'], 'dec': FOVstars_gal['dec'],
+                          'name': FOVstars_gal['name'], 'type': FOVstars_gal['type'],
+                          'url': FOVstars_gal['url'], 'fluxscale': FOVstars_gal['fluxscale'],
+                          'trace': ['Order 0'] * len(FOVstars_gal)})
+                order0_gal = fig.scatter('xord0', 'yord0', color='pink', size=20, line_width=3, fill_color=None, name='order0',
+                                          source=source0_gal)
+
+        # Plot the target order 0
+        fig.scatter([stars[0]['xord0']], [stars[0]['yord0']], size=8, line_width=3, fill_color=None, line_color='black')
+
+        # Get the nominal x and y values for the trace centroids
+        n_pts = 1000
+        x_ranges = [np.linspace(inst['blue_ext'], inst['cutoffs'][n] + inst['red_ext'], n_pts) for n in np.arange(n_traces)]
+        y_ranges = [np.polyval(inst['coeffs'][n], xr) for n, xr in enumerate(x_ranges)]
+
+        lines = []
+        for idx, star in enumerate(FOVstars):
+
+            # Trace locations relative to order 0
+            for trx in np.arange(n_traces):
+
+                # Make the base dict for this star
+                data_dict = {'name': ['Target' if idx == 0 else star['designation']] * n_pts,
+                             'type': [star['type']] * n_pts,
+                             'ra': [star['ra']] * n_pts,
+                             'dec': [star['dec']] * n_pts,
+                             'fluxscale': [star['fluxscale']] * n_pts,
+                             'Teff_str': [star['Teff_str']] * n_pts,
+                             'distance': [star['distance']] * n_pts,
+                             'trace': [aper['trace_names'][trx]] * n_pts,
+                             'url': [star['url']] * n_pts}
+
+                # Add the offset traces for this star
+                for n in np.arange(n_traces):
+                    data_dict[f'x{n}'] = x_ranges[n] + star['xord1']
+                    data_dict[f'y{n}'] = y_ranges[n] + star['yord1']
+
+                source = ColumnDataSource(data=data_dict)
+                line = fig.line('x{}'.format(trx), 'y{}'.format(trx), source=copy(source), color='pink' if star['type'] == 'GALAXY' else 'red', name='traces', line_dash='solid' if idx == 0 else 'dashed', width=3 if idx == 0 else 1, legend_label='name')
+                lines.append(line)
+
+        # Add order 0 hover and taptool
+        if plot_order0s:
+            if order0_gal is not None:
+                fig.add_tools(HoverTool(renderers=[order0_stars, order0_gal], tooltips=tips, name='order0', mode='mouse'))
+
+            if source_links:
+                fig.add_tools(TapTool(behavior='select', name='order0', callback=OpenURL(url="@url")))
+
+        # Add traces hover and taptool
+        fig.add_tools(HoverTool(renderers=lines, tooltips=tips, name='traces', mode='mouse'))
+        if source_links:
+            fig.add_tools(TapTool(behavior='select', name='traces', callback=OpenURL(url="@url")))
+
+        # Show the figure
+        pad = 20
+        fig.x_range = Range1d(aper['subarr_x'][0] - pad, aper['subarr_x'][1] + pad)
+        fig.y_range = Range1d(aper['subarr_y'][1] - pad, aper['subarr_y'][2] + pad)
+        fig.legend.click_policy = "hide"
+
+        # Source for ratio plot
+        data = {f'pct_{n}': pct for n, pct in enumerate(pctlines)}
+        data.update({'x': np.arange(subX), 'zeros': np.zeros(subX)})
+        rsource = ColumnDataSource(data=data)
+
+        # Make plot
+        legend_items = []
+        rfig = figure(title='Target Contamination', width=900, height=300, match_aspect=True, tools=tools, x_range=fig.x_range)
+        colors = ['blue', 'red', 'green', 'cyan', 'dodgerblue', 'purple', 'orange', 'lime', 'yellow', 'magenta']
+        trace_names = inst['trace_names']
+        which_traces = [0, 1, 2, 3, 6, 7, 8, 9] if 'DHS' in aperture.AperName else np.arange(n_traces) # Don't show contam for traces for DHS 1 or 6
+        for n in which_traces:
+            line = rfig.line('x', f'pct_{n}', color=colors[n], source=copy(rsource))
+            legend_items.append(LegendItem(label=trace_names[n], renderers=[line]))
+            glyph = VArea(x='x', y1='zeros', y2=f'pct_{n}', fill_color=colors[n], fill_alpha=0.3)
+            rfig.add_glyph(copy(rsource), glyph)
+        rfig.y_range = Range1d
+        rfig.yaxis.axis_label = 'Contam / Total Counts'
+        rfig.xaxis.axis_label = 'Detector Column'
+
+        # Shaded area for detector NIRCam gap
+        if 'DHS' in aperture.AperName:
+            rfig.varea(x=[2034, 2195], y1=[0, 0], y2=[1, 1], fill_color='black', fill_alpha=0.1)
+
+        # Add legend
+        legend = Legend(items=legend_items)
+        rfig.add_layout(legend, 'right')
+        rfig.legend.click_policy = "hide"
+
+        # Color bar
+        # color_bar = ColorBar(color_mapper=mapper['transform'], width=10, location=(0, 0), title="Teff")
+        # fig.add_layout(color_bar, 'right')
+
+        # Plot grid
+        gp = gridplot([[fig], [rfig]])
+
+        if logging:
+            log_checkpoint(f'Finished making plot of size {len(json.dumps(json_item(gp))) / 1e6:.2f}MB')
+            log_checkpoint(f'Total calculation time: {(datetime.datetime.now() - start_time).total_seconds():.2f}s')
+
+        return result, gp
+
+    return result
+
+
+def field_simulation(ra, dec, aperture, binComp=None, target_date=Time.now(), n_jobs=-1, interpolate=False, plot=False,
+                     title='My Target', multi=True, verbose=True):
+    """Produce a contamination field simulation at the given sky coordinates
+
+    Parameters
+    ----------
+    ra : float
+        The RA of the target
+    dec : float
+        The Dec of the target
+    aperture: str
+        The aperture to use, ['NIS_SUBSTRIP96', 'NIS_SUBSTRIP256', 'NRCA5_GRISM256_F444W', 'NRCA5_GRISM256_F322W2', 'MIRI_SLITLESSPRISM']
+    binComp : dict
+        A dictionary of parameters for a binary companion with keys {'name', 'ra', 'dec', 'fluxscale', 'teff'}
+    target_date: Time, int, str
+        The target epoch year of the observation, e.g. '2025'
+    n_jobs: int
+        Number of cores to use (-1 = All)
+    interpolate: bool
+        Skip every other PA and interpolate to speed up calculation
+    plot: bool
+        Return a plot
+
+    Returns
+    -------
+    simuCube : np.ndarray
+        The simulated data cube. Index 0 and 1 (axis=0) show the trace of
+        the target for orders 1 and 2 (respectively). Index 2-362 show the trace
+        of the target at every position angle (PA) of the instrument.
+    plt: NoneType, bokeh.plotting.figure
+        The plot of the contaminationas a function of PA
+
+    Example
+    -------
+    from exoctk.contam_visibility import field_simulator as fs
+    ra, dec = 91.872242, -25.594934
+    targframe, starcube, results = fs.field_simulation(ra, dec, 'NIS_SUBSTRIP256')
+    """
+    # Initialize logging
+    open('contam_tool.log', 'w').close()
+    start_time = datetime.datetime.now()
+    log_checkpoint(f'Logging in {log_file}...')
+
+    # Check for contam tool data
+    check_for_data('exoctk_contam')
+
+    # Aperture names
+    if aperture not in APERTURES:
+        raise ValueError("Aperture '{}' not supported. Try {}".format(aperture, list(APERTURES.keys())))
+
+    # Instantiate a pySIAF object
+    if verbose:
+        print('Getting info from pysiaf for {} aperture...'.format(aperture))
+
+    targetcrd = crd.SkyCoord(ra=ra, dec=dec, unit=u.deg)
+    inst = APERTURES[aperture]
+    siaf = pysiaf.Siaf(inst['inst'])
+
+    # Get the full and subarray apertures
+    full = siaf.apertures[inst['full']]
+    aper = siaf.apertures[aperture]
+    subX, subY = aper.XSciSize, aper.YSciSize
+
+    # Full frame pixel positions
+    rows, cols = full.corners('det')
+    aper.minrow, aper.maxrow = rows.min(), rows.max()
+    aper.minrow, aper.maxrow = rows.min(), rows.max()
+    aper.mincol, aper.maxcol = cols.min(), cols.max()
+
+    # Find stars in the vicinity
+    stars = find_sources(ra, dec, target_date=target_date, verbose=False)
+
+    # Add stars manually
+    if isinstance(binComp, dict):
+        stars = add_source(stars, **binComp)
+
+    # Set the number of cores for multiprocessing
+    max_cores = 8
+    if n_jobs == -1 or n_jobs > max_cores:
+        n_jobs = max_cores
+
+    log_checkpoint(f'Found {len(stars)} sources in the neighborhood')
+
+    # Get full list from ephemeris
+    ra_hms, dec_dms = re.sub('[a-z]', ':', targetcrd.to_string('hmsdms')).split(' ')
+    goodPAs = get_exoplanet_positions(ra_hms, dec_dms, in_FOR=True)
+
+    # Get all observable PAs and convert to ints
+    goodPA_vals = list(goodPAs[~goodPAs['{}_min_pa_angle'.format(inst['inst'].upper())].isna()]['{}_min_pa_angle'.format(inst['inst'].upper())]) + list(goodPAs[~goodPAs['{}_nominal_angle'.format(inst['inst'].upper())].isna()]['{}_nominal_angle'.format(inst['inst'].upper())]) + list(goodPAs[~goodPAs['{}_max_pa_angle'.format(inst['inst'].upper())].isna()]['{}_max_pa_angle'.format(inst['inst'].upper())])
+    goodPA_ints = np.sort(np.unique(np.array(goodPA_vals).astype(int)))
+
+    # Group good PAs to find gaps in visibility
+    good_groups = []
+    current_group = [goodPA_ints[0]]
+    max_gap = 7 # Biggest PA gap considered to still be observable
+    for i in range(1, len(goodPA_ints)):
+        if goodPA_ints[i] - current_group[-1] <= max_gap:
+            current_group.append(goodPA_ints[i])
+        else:
+            good_groups.append(current_group)
+            current_group = [goodPA_ints[i]]
+
+    good_groups.append(current_group)
+    good_group_bounds = [(min(grp), max(grp)) for grp in good_groups]
+    goodPA_list = np.concatenate([np.arange(grp[0], grp[1]+1) for grp in good_group_bounds]).ravel()
+
+    # Try to speed it up by doing every other visible PA and then interpolating
+    # if interpolate:
+
+
+    log_checkpoint(f'Found {len(goodPA_ints)}/360 visible position angles to check')
+
+    # Flatten list and check against 360 angles to get all bad PAs
+    # badPA_list = [pa for pa in pa_list if pa not in goodPA_list]
+
+    # Time it
+    if verbose:
+        print('Calculating target contamination from {} neighboring sources in position angle ranges {}...'.format(len(stars), [(int(rng[0]), int(rng[1])) for rng in good_group_bounds]))
+        start = time.time()
+
+    # Calculate contamination of all stars at each PA
+    # -----------------------------------------------
+    # To multiprocess, or not to multiprocess. That is the question.
+    # Whether 'tis nobler in the code to suffer
+    # The slings and arrows of outrageous list comprehensions,
+    # Or to take arms against a sea of troubles,
+    # And by multiprocessing end them?
+    if multi:
+        pl = pool.ThreadPool(n_jobs)
+        func = partial(calc_v3pa, stars=stars, aperture=aper, plot=False, verbose=False, logging=False)
+        results = pl.map(func, goodPA_list)
+        pl.close()
+        pl.join()
+
+    else:
+        results = []
+        for pa in goodPA_list:
+            result = calc_v3pa(pa, stars=stars, aperture=aper, plot=False, verbose=False, logging=False)
+            results.append(result)
+
+    log_checkpoint('Finished all calc_v3pa calculations')
+
+    # We only need one target frame frames
+    targframes = [np.asarray(trace) for trace in results[0]['target_traces']]
+
+    # Make sure starcube is of shape (PA, rows, cols)
+    starcube = np.zeros((360, targframes[0].shape[0], targframes[0].shape[1]))
+
+    # Make the contamination plot
+    for result in results:
+        starcube[result['pa'], :, :] = result['contaminants']
+
+    if verbose:
+        print('Contamination calculation complete: {} {}'.format(round(time.time() - start, 3), 's'))
+
+    log_checkpoint('Bundled up all the results.')
+
+    # Make contam plot
+    if plot:
+
+        # Get bad PA list from missing angles between 0 and 360
+        badPAs = [j for j in np.arange(0, 360) if j not in goodPA_list]
+
+        # Make old contam plot
+        starcube_targ = np.zeros((362, 2048, 96 if aperture == 'NIS_SUBSTRIP96' else 256))
+        starcube_targ[0, :, :] = (targframes[0]).T[::-1, ::-1]
+        starcube_targ[1, :, :] = (targframes[1]).T[::-1, ::-1]
+        starcube_targ[2:, :, :] = starcube.swapaxes(1, 2)[:, ::-1, ::-1]
+        contam_plot = cf.contam(starcube_targ, aperture, targetName=title, badPAs=badPAs)
+
+        # # Slider plot
+        # contam_plot = contam_slider_plot(results, plot=False)
+
+        return targframes, starcube, results, contam_plot
+
+    else:
+
+        return targframes, starcube, results
+
+
+def contam_slider_plot(contam_results, threshold=0.05, plot=False):
+    """
+    Make the contamination plot with a slider
+
+    Parameters
+    ----------
+    contam_results: dict
+        The dictionary of results from the field_simulation function
+    plot: bool
+        Show the plot if True
+
+    Returns
+    -------
+    bokeh.layouts.column
+        The column of plots
+    """
+    # Full PA list
+    pa_list = np.arange(360)
+    goodPA_list = [result['pa'] for result in contam_results]
+    badPA_list = [pa for pa in pa_list if pa not in goodPA_list]
+
+    # Grab one target frame
+    targframe = np.asarray(contam_results[0]['target'])
+
+    # Make the contamination plot
+    order1_contam = np.zeros((360, targframe.shape[1]))
+    order2_contam = np.zeros((360, targframe.shape[1]))
+    order3_contam = np.zeros((360, targframe.shape[1]))
+    for result in contam_results:
+        order1_contam[result['pa'], :] = result['order1_contam']
+        order2_contam[result['pa'], :] = result['order2_contam']
+        order3_contam[result['pa'], :] = result['order3_contam']
+
+    # Define data
+    contam_dict = {'contam1_{}'.format(result['pa']): result['order1_contam'] for result in contam_results}
+    contam_dict.update({'contam2_{}'.format(result['pa']): result['order2_contam'] for result in contam_results})
+    contam_dict.update({'contam3_{}'.format(result['pa']): result['order3_contam'] for result in contam_results})
+
+    # Wrap the data in two ColumnDataSources
+    source_visible = ColumnDataSource(
+        data=dict(col=np.arange(2048), zeros=np.zeros(2048), contam1=order1_contam[0], contam2=order2_contam[0],
+                  contam3=order3_contam[0]))
+    source_available = ColumnDataSource(data=contam_dict)
+
+    # Define plot elements
+    plt = figure(width=900, height=300, tools=['reset', 'save'])
+    plt.line('col', 'contam1', source=source_visible, color='blue', line_width=2, line_alpha=0.6,
+             legend_label='Order 1')
+    plt.line('col', 'contam2', source=source_visible, color='red', line_width=2, line_alpha=0.6, legend_label='Order 2')
+    plt.line('col', 'contam3', source=source_visible, color='green', line_width=2, line_alpha=0.6,
+             legend_label='Order 3')
+    glyph1 = VArea(x="col", y1="zeros", y2="contam1", fill_color="blue", fill_alpha=0.3)
+    plt.add_glyph(source_visible, glyph1)
+    glyph2 = VArea(x="col", y1="zeros", y2="contam2", fill_color="red", fill_alpha=0.3)
+    plt.add_glyph(source_visible, glyph2)
+    glyph3 = VArea(x="col", y1="zeros", y2="contam3", fill_color="green", fill_alpha=0.3)
+    plt.add_glyph(source_visible, glyph3)
+    plt.y_range = Range1d(0, min(1, max(np.nanmax(order1_contam), np.nanmax(order2_contam), np.nanmax(order3_contam))))
+    plt.x_range = Range1d(0, 2048)
+    plt.xaxis.axis_label = ''
+    plt.yaxis.axis_label = 'Contamination / Target Flux'
+    slider = Slider(title='Position Angle',
+                    value=pa_list[0],
+                    start=min(pa_list),
+                    end=max(pa_list),
+                    step=int((max(pa_list) - min(pa_list)) / (len(pa_list) - 1)),
+                    sizing_mode='stretch_width')
+
+    span = Span(line_width=2, location=slider.value, dimension='height')
+
+    # Define CustomJS callback, which updates the plot based on selected function by updating the source_visible
+    callback = CustomJS(
+        args=dict(source_visible=source_visible, source_available=source_available, span=span), code="""
+            var selected_pa = (cb_obj.value).toString();
+            var data_visible = source_visible.data;
+            var data_available = source_available.data;
+            data_visible['contam1'] = data_available['contam1_' + selected_pa];
+            data_visible['contam2'] = data_available['contam2_' + selected_pa];
+            data_visible['contam3'] = data_available['contam3_' + selected_pa];
+            span.location = cb_obj.value;
+            source_visible.change.emit();
+        """)
+
+    # Make a guide that shows which PAs are unobservable
+    viz_none = np.array([1 if i in badPA_list else 0 for i in pa_list])
+    viz_ord1 = np.array([1 if i > threshold else 0 for i in np.nanmax(order1_contam, axis=1)])
+    viz_ord2 = np.array([1 if i > threshold else 0 for i in np.nanmax(order2_contam, axis=1)])
+    viz_ord3 = np.array([1 if i > threshold else 0 for i in np.nanmax(order3_contam, axis=1)])
+
+    # Make the plot
+    viz_plt = figure(width=900, height=300, x_range=Range1d(0, 359))
+    viz_plt.step(np.arange(360), np.mean(order1_contam, axis=1), color='blue', mode="center")
+    viz_plt.step(np.arange(360), np.mean(order2_contam, axis=1), color='red', mode="center")
+    viz_plt.step(np.arange(360), np.mean(order3_contam, axis=1), color='green', mode="center")
+    c1 = viz_plt.vbar(x=np.arange(360), top=viz_ord1, line_color=None, fill_color='blue', alpha=0.2)
+    c2 = viz_plt.vbar(x=np.arange(360), top=viz_ord2, line_color=None, fill_color='red', alpha=0.2)
+    c3 = viz_plt.vbar(x=np.arange(360), top=viz_ord3, line_color=None, fill_color='green', alpha=0.2)
+    c0 = viz_plt.vbar(x=np.arange(360), top=viz_none, width=1.1, line_color=None, fill_color='#555555')
+    viz_plt.x_range = Range1d(0, 359)
+    viz_plt.y_range = Range1d(0, 1)
+    viz_plt.add_layout(span)
+
+    legend = Legend(items=[
+        ('Ord 1 > {}% Contaminated'.format(threshold * 100), [c1]),
+        ('Ord 2 > {}% Contaminated'.format(threshold * 100), [c2]),
+        ('Ord 3 > {}% Contaminated'.format(threshold * 100), [c3]),
+        ("Target not visible", [c0]),
+    ], location=(50, 0), orientation='horizontal', border_line_alpha=0)
+    viz_plt.add_layout(legend, 'below')
+
+    # Put plot together
+    slider.js_on_change('value', callback)
+    layout = column(plt, slider, viz_plt)
+
+    if plot:
+        show(layout)
+
+    return layout
+
+
+def get_order0(aperture, teff, stype='STAR', verbose=False):
+    """Get the order 0 image for the given aperture
+
+    Parameters
+    ----------
+    aperture: str
+        The aperture to use
+
+    Returns
+    -------
+    np.ndarray
+        The 2D order 0 image
+    """
+    if 'DHS' in aperture:
+        trace = np.zeros((50,50))
+    else:
+
+        if stype == 'STAR':
+
+            # Get the path to the trace files
+            traces_path = os.path.join(os.environ['EXOCTK_DATA'], f'exoctk_contam/order0/NIS_order0_*.npy')
+
+            # Glob the file names
+            trace_files = glob.glob(traces_path)
+
+            # Get closest Teff
+            teffs = np.array([int(os.path.basename(file).split('_')[-1][:-4]) for file in trace_files])
+            trace_file = trace_files[np.argmin((teffs - teff)**2)]
+            if verbose:
+                print(f'Fetching {aperture} {teffs[np.argmin((teffs - teff)**2)]}K trace from {trace_file}')
+
+            # Make frame
+            trace = np.load(trace_file)
+
+        else:
+
+            # Get stand-in for galaxy order 0
+            gal_path = os.path.join(os.environ['EXOCTK_DATA'], f'exoctk_contam/order0/NIS_gal_order0.npy')
+            if verbose:
+                print('Fetching {} galaxy trace from {}'.format(aperture, gal_path))
+            trace = np.load(gal_path)
+
+    return trace
+
+
+def get_trace(aperture, teff, stype, verbose=False, plot=False):
+    """Get the trace for the given aperture at the given temperature
+
+    Parameters
+    ----------
+    aperture: str
+        The aperture to use
+    teff: int
+        The temperature [K]
+    stype: str
+        The source type, ['STAR', 'GALAXY']
+    verbose: bool
+        Print statements
+    plot: bool
+        Plot the trace
+
+    Returns
+    -------
+    np.ndarray
+        The 2D trace
+    """
+    if 'DHS_F322W2' in aperture or 'DHS_444W' in aperture:
+        aperpath = 'NRCA5_DHS_F150W2'
+    elif 'NIS' in aperture:
+        aperpath = 'NIS_SUBSTRIP256'
+    else:
+        aperpath = aperture
+
+    # Get the path to the trace files
+    traces_path = os.path.join(os.environ['EXOCTK_DATA'], f'exoctk_contam/traces/{aperpath}/*.fits')
+
+    # Glob the file names
+    trace_files = glob.glob(traces_path)
+
+    # Get closest Teff
+    teffs = np.array([int(os.path.basename(file).split('_')[-1][:-5]) for file in trace_files])
+    file = trace_files[np.argmin((teffs - teff)**2)]
+    if verbose:
+        print('Fetching {} {}K trace from {}'.format(aperture, teff, file))
+
+    # Get data
+    if 'NIS' in aperture:
+
+        # Orders stored separately just in case ;)
+        traceo1 = fits.getdata(file, ext=0)
+        traceo2 = fits.getdata(file, ext=1)
+        traceo3 = fits.getdata(file, ext=2)
+
+        # Zero out background
+        traceo1[traceo1 < 1] = 0
+        traceo2[traceo2 < 1] = 0
+        traceo3[traceo3 < 1] = 0
+
+        # 1.5 scaling based on comparison with observational data
+        obs_scale = 1.5
+        traces = [traceo1 * obs_scale, traceo2 * obs_scale, traceo3 * obs_scale]
+
+        if stype == 'GALAXY':
+
+            # Just mask trace area
+            traces = NIRISS_SOSS_trace_mask(aperture)
+
+    elif 'NRCA5' in aperture:
+
+        # Get the trace and replace the NaN values
+        trace = fits.getdata(file, extname='TRACE')
+        trace = replace_NaNs(trace)
+
+        # Trim trace (to match observations)
+        # TODO: wavelength calibrate the traces to observations, then trim
+        trace[:, :500] = 0
+
+        # Put the trace in each of the DHS trace positions
+        traces = []
+        for stripe in DHS_STRIPES[aperture].values():
+            y, x = int((stripe['y1'] + stripe['y0']) / 2.), int((stripe['x1'] + stripe['x0']) / 2.)
+            dhs_trace = add_array_at_position(np.zeros((4257, 4257)), trace, x, y, centered=True)
+            traces.append(dhs_trace)
+
+        if stype == 'GALAXY':
+            traces = NIRCam_DHS_trace_mask(aperture, plot=False)
+
+        traces = [trace[APERTURES[aperture]['subarr_y'][1]:APERTURES[aperture]['subarr_y'][2], :] for trace in traces]
+
+    else:
+        traces = [fits.getdata(file)]
+
+    if plot:
+        f = figure(width=900, height=450)
+        final = np.sum(traces, axis=0)
+        vmax = np.nanmax(final)
+        mapper = LogColorMapper(palette='Viridis256', low=1, high=vmax)
+        f.image([final], x=APERTURES[aperture]['subarr_x'][0], y=APERTURES[aperture]['subarr_y'][1], dw=final.shape[1], dh=final.shape[0], color_mapper=mapper)
+        show(f)
+
+    return traces
+
+
+def old_plot_contamination(targframe_o1, targframe_o2, targframe_o3, starcube, wlims, badPAs=[], title=''):
+    """
+    Plot the contamination
+
+    Parameters
+    ----------
+    targframe: np.ndarray
+        The frame of target data
+    starcube: np.ndarray
+        The cube of star data at each PA
+    wlims: tuple
+        The wavelength min and max
+    badPAs: list
+        The list of position angles with no visibility
+
+    Returns
+    -------
+    bokeh.layouts.gridplot
+        The contamination figure
+    """
+    # Data dimensions
+    PAs, rows, cols = starcube.shape
+
+    for targframe in [targframe_o1, targframe_o2, targframe_o3]:
+
+
+        # Remove background values < 1 as it can blow up contamination
+        targframe = np.where(targframe < 1, 0, targframe)
+
+        # The width of the target trace
+        peak = targframe.max()
+        low_lim_col = np.where(targframe > 0.0001 * peak)[1].min()
+        high_lim_col = np.where(targframe > 0.0001 * peak)[1].max()
+
+        # Using the starcube of shape (PAs, rows, wave), make a frame of (wave, pa)
+        contam = np.zeros([rows, PAs])
+        for row in np.arange(rows):
+
+            # Get the
+            peakX = np.argmax(targframe[row, :])
+            left = peakX - low_lim_col
+            right = peakX + high_lim_col
+
+            # Calculate weights
+            tr = targframe[row, left:right]
+            wt = tr / np.sum(tr**2)
+            ww = np.tile(wt, PAs).reshape([PAs, tr.size])
+
+            # Add to contam figure
+            contam[row, :] = np.sum(starcube[:, row, left:right] * ww, axis=1, where=~np.isnan(starcube[:, row, left:right] * ww))
+
+        # Log plot contamination, clipping small values
+        contam = np.log10(np.clip(contam, 1.e-10, 1.))
+
+    # Hover tool
+    hover = HoverTool(tooltips=[("Wavelength", "$x"), ("PA", "$y"), ('Value', '@data')], name='contam')
+    tools = ['pan', 'box_zoom', 'crosshair', 'reset', hover]
+    trplot = figure(tools=tools, width=600, height=500, title=title, x_range=Range1d(*wlims), y_range=Range1d(0, PAs))
+
+    # Colors
+    color_mapper = LinearColorMapper(palette=PuBu[8][::-1][2:], low=-4, high=1)
+    color_mapper.low_color = 'white'
+    color_mapper.high_color = 'black'
+
+    # Make the trace plot
+    source = dict(data=[contam])
+    trplot.image(source=source, image='data', x=wlims[0], y=0, dw=wlims[1] - wlims[0], dh=PAs, color_mapper=color_mapper, name='contam')
+    trplot.xaxis.axis_label = 'Wavelength (um)'
+    trplot.yaxis.axis_label = 'Aperture Position Angle (degrees)'
+    color_bar = ColorBar(color_mapper=color_mapper, orientation="horizontal", location=(0, 0))
+    trplot.add_layout(color_bar, 'below')
+
+    # Shade bad position angles on the trace plot
+    nbadPA = len(badPAs)
+    if nbadPA > 0:
+        tops = [np.max(badPA) for badPA in badPAs]
+        bottoms = [np.min(badPA) for badPA in badPAs]
+        left = [wlims[0]] * nbadPA
+        right = [wlims[1]] * nbadPA
+        trplot.quad(top=tops, bottom=bottoms, left=left, right=right, color='#555555', alpha=0.6)
+
+    # # Make a figure summing the contamination at a given PA
+    # sumplot = figure(tools=tools, width=150, height=500, x_range=Range1d(0, 100), y_range=trplot.y_range, title=None)
+    # sumplot.line(100 * np.sum(contam >= 0.001, axis=1) / rows, np.arange(PAs) - 0.5, line_color='blue', legend_label='> 0.001')
+    # sumplot.line(100 * np.sum(contam >= 0.01, axis=1) / rows, np.arange(PAs) - 0.5, line_color='green', legend_label='> 0.01')
+    # sumplot.xaxis.axis_label = '% channels contam.'
+    # sumplot.yaxis.major_label_text_font_size = '0pt'
+
+    return trplot#gridplot(children=[[trplot, sumplot]])
+
+
+if __name__ == '__main__':
+    ra, dec = "04 25 29.0162", "-30 36 01.603"  # Wasp 79
+    field_simulation(ra, dec, 'NIS_SUBSTRIP256')