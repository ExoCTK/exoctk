--- conflicted
+++ resolved
@@ -1,6 +1,10 @@
-<<<<<<< HEAD
+#! /usr/bin/env python
 """Phase contraint overlap tool. This tool calculates the minimum and maximum phase of
 the transit based on parameters provided by the user.
+
+Authors:
+    Catherine Martlin, 2018
+    Mees Fix, 2018
 
 Usage:
   calculate_constraint <target_name> [--t_start=<t0>] [--period=<p>] [--obs_duration=<obs_dur>] [--transit_duration=<trans_dur>] [--window_size=<win_size>]
@@ -14,38 +18,14 @@
   --period=<p>                      The period of the transit in days.
   --obs_duration=<obs_dur>          The duration of the observation in hours.
   --transit_duration=<trans_dur>    The duration of the transit in hours.
-  --window_size=<win_size>          The window size of the transit in hours.
-=======
-#! /usr/bin/env python
-
-""" Provide phase overlap constraints for transits. 
-
-This script will provide the min and max phases for a transit based
-on the target name provided. 
-
-Authors
--------
-    Catherine Martlin, 2018
-    Mees Fix, 2018
-
-Use
----
-    This script is can be executed as such:
-    ::
-        python phase_constraint_overlap.py 
-
-    However, it will mostly be used through the webapp interface. 
->>>>>>> 2e39db59
+  --window_size=<win_size>          The window size of the transit in hours [default: 1.0]
 """
 
 import math
 import os
 
-<<<<<<< HEAD
 import argparse
 from docopt import docopt
-=======
->>>>>>> 2e39db59
 import numpy as np
 import requests
 import urllib
@@ -69,12 +49,6 @@
 
     return target_url
 
-<<<<<<< HEAD
-def calculate_phase(period, t0, obs_duration, window_size=1.0):
-    print("CALCULATING PHASE CONSTRATIONS WITH VALUES: Period: {}, t0: {}, obs_duration: {}, window_size: {}".format(period, t0, obs_duration, window_size))
-    minphase = 1.0 -((obs_duration + window_size)/2.0/24/period)
-    maxphase = 1.0 -((obs_duration - window_size)/2.0/24/period)
-=======
 def calculate_phase(period, obsDur, winSize):
     ''' Function to calculate the min and max phase. 
 
@@ -96,7 +70,6 @@
 
     minphase = 1.0 - ((obsDur + winSize)/2.0/24/period)
     maxphase = 1.0 - ((obsDur - winSize)/2.0/24/period)
->>>>>>> 2e39db59
     
     return minphase, maxphase
 
@@ -118,12 +91,6 @@
     return obsDur
 
 def get_canonical_name(target_name):
-<<<<<<< HEAD
-    """Get ExoMAST prefered name for exoplanet.
-    """
-
-    # Generalized target url
-=======
     '''Get ExoMAST prefered name for exoplanet.
 
         Parameters
@@ -136,7 +103,6 @@
         canonical_name : string
     '''
 
->>>>>>> 2e39db59
     target_url = "https://exo.mast.stsci.edu/api/v0.1/exoplanets/identifiers/"
     
     # Create params dict for url parsing. Easier than trying to format yourself.
@@ -164,6 +130,7 @@
             The duration of the transit in hours. 
 
     '''
+
     canonical_name = get_canonical_name(target_name)
 
     target_url = build_target_url(canonical_name)
@@ -184,18 +151,10 @@
     transit_duration = target_data['transit_duration']
     obs_duration = np.min((6, 3*transit_duration + 1))
 
-<<<<<<< HEAD
     return period, t0, obs_duration
 
 
 def phase_overlap_constraint(target_name, period=None, t0=None, obs_duration=None, window_size=None):
-=======
-    # are t0, obsDur, and winSize available via ExoMAST api?
-    # return period, transitDur, t0
-
-
-def phase_constraint_overlap(period, t0, obsDur, winSize, target_name):
->>>>>>> 2e39db59
     ''' The main function to calculate the phase overlap constraints.
         We will update to allow a user to just plug in the target_name 
         and get the other variables.
@@ -218,119 +177,30 @@
         minphase : float
             The minimum phase constraint.
         maxphase : float
-<<<<<<< HEAD
-            The maximum phase constraint.'''
-
-    # If user only gave target_name.
-    if all(arg is None for arg in [period, t0, obs_duration, window_size]):
-        period, t0, obs_duration = get_transit_details(target_name)
-        minphase, maxphase = calculate_phase(period, t0, obs_duration)
-    # If user doesn't provide observation details but wants to changes window size
-    elif all(arg is None for arg in [period, t0, obs_duration]):
-        period, t0, obs_duration = get_transit_details(target_name)
-        minphase, maxphase = calculate_phase(period, t0, obs_duration, window_size)
-    # Make sure users are passing all transit information if providing their own.
-    # Can't supply period without t0 or obs_duration or any combination of these variables!
-    elif any(arg is None for arg in [period, t0, obs_duration]):
-        raise ValueError('If passing transit information, must include all values! period: {}, t0: {}, obs_duration: {}'.format(period, t0, obs_duration))
-    # Else user needs to provide all of the data, calculate using their values.
-    else:
-        minphase, maxphase = calculate_phase(period, t0, obs_duration, window_size)
-            
-    print("MINIMUM PHASE: {}, MAXIMUM PHASE: {}".format(minphase, maxphase))
-
-
-def parse_args():
-    """Parses command line arguments.
-    Returns
-    -------
-    args : obj
-        An ``argparse`` object containing all of the added arguments.
-    """
-
-    # Create help string
-    period_help = 'The period of the transit in days.'
-    t0_help = 'The starting time of the transit in BJD or HJD.'
-    obsDur_help = 'The duration of the observation in hours.'
-    transitDur_help = 'The duration of the transit in hours.'
-    winSize_help = 'The window size of the transit in hours.'
-    target_name_help = 'The name of the transiting target.'
-
-    # Add time arguments
-    parser = argparse.ArgumentParser()
-    parser.add_argument('-n --target_name',
-        dest='target_name',
-        action='store',
-        type=str,
-        required=True,
-        help=target_name_help)
-    
-    parser.add_argument('-t --t_start',
-        dest='t0',
-        action='store',
-        type=float,
-        help=t0_help)
-
-    parser.add_argument('-p --period',
-        dest='period',
-        action='store',
-        type=float,
-        help=period_help)
-    
-    parser.add_argument('-odur --obsDur',
-        dest='obsDur',
-        action='store',
-        type=float,
-        help=obsDur_help)
-    
-    parser.add_argument('-tdur --transitDur',
-        dest='transitDur',
-        action='store',
-        type=float,
-        help=transitDur_help)
-        
-    parser.add_argument('-w --winSize',
-        dest='winSize',
-        action='store',
-        type=float,
-        required=False,
-        help=winSize_help)
-
-    
-    # Parse args
-    args = parser.parse_args()
-
-    return args
-=======
             The maximum phase constraint. '''
 
-    if winSize == None:
-        winSize = 1.0  # Default value.
-
-    if obsDur == None:
+    if obs_duration == None:
         if period == None:
-            period, transitDur, t0 = get_transit_details(target_name)
-        obsDur = calculate_obsDur(transitDur)
-
-    minphase, maxphase = calculate_phase(period, t0, obsDur, winSize)
->>>>>>> 2e39db59
-    
-    print(minphase, maxphase) # Is this the return that we want? Do we need to use t0 for something? 
+            period, transit_dur, t0 = get_transit_details(target_name)
+        obs_duration = calculate_obsDur(transit_dur)
+
+    minphase, maxphase = calculate_phase(period, obs_duration, window_size)
+    
+    # Is this the return that we want? Do we need to use t0 for something? 
+    print('MINIMUM PHASE: {}, MAXIMUM PHASE: {}'.format(minphase, maxphase))
 
 if __name__ == '__main__':
-    # args = parse_args()
     args = docopt(__doc__, version='0.1')
 
-<<<<<<< HEAD
+    # Ugh, docopt datatypes are funky.
+    # This converts entries from strs to floats
+    for k,v in args.items():
+        try:
+            args[k] = float(v)
+        except (ValueError, TypeError):
+            # Handles None and char strings.
+            continue
+    
     phase_overlap_constraint(args['<target_name>'], args['--period'], 
                              args['--t_start'], args['--transit_duration'], 
-                             args['--window_size'])
-=======
-    target_name = None
-    period = None
-    t0 = None 
-    obsDur= None 
-    winSize= None 
-
-    phase_constraint_overlap(target_name, period, t0, obsDur, winSize)
->>>>>>> 2e39db59
+                             args['--window_size'])