--- conflicted
+++ resolved
@@ -39,12 +39,7 @@
     - docutils==0.15.2
     - flask_wtf==0.14.3
     - gunicorn==20.0.4
-<<<<<<< HEAD
     - platon==5.3
-=======
-    - lmfit==1.0.2
-    - platon==4.0
->>>>>>> f72a44f2
     - pysiaf==0.10.0
     - pysynphot==1.0.0
     - sphinx_astropy==1.5
