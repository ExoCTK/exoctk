--- conflicted
+++ resolved
@@ -41,15 +41,9 @@
     - platon==5.1.2
     - pysiaf==0.10.0
     - pysynphot==1.0
-<<<<<<< HEAD
-    - PyYAML==5.3.1
+    - PyYAML>=5.4
     - sphinx_astropy==1.3
     - sphinx-automodapi==0.11
     - svo-filters==0.3.0
-=======
-    - sphinx_astropy==1.3
-    - sphinx-automodapi==0.11
-    - svo-filters==0.2.16
->>>>>>> 3471339d
     - werkzeug==0.16.1
     - git+https://github.com/spacetelescope/jwst_gtvt.git@cd6bc76f66f478eafbcc71834d3e735c73e03ed5