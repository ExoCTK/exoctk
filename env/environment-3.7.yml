--- conflicted
+++ resolved
@@ -37,16 +37,10 @@
     - batman-package==2.4.8
     - bibtexparser==1.2.0
     - corner==2.2.1
-<<<<<<< HEAD
-    - ddtrace==0.52.1
-    - flask_wtf==0.14.3
-    - platon==5.3
-=======
     - ddtrace==0.57.0
     - flask_wtf==1.0.0
     - lmfit==1.0.1
     - platon==4.0
->>>>>>> b1268e49
     - pysiaf==0.10.0
     - pysynphot==2.0.0
     - PyYAML>=5.4
