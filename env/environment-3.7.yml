name: exoctk-3.7
channels:
  - defaults
  - http://ssb.stsci.edu/astroconda
dependencies:
  - astropy<4.1
  - bokeh=2.4.2
  - boto3
  - cython=0.29.24
  - docopt=0.6.2
  - docutils=0.17.1
  - flake8=3.9.0
  - flask=1.1.2
  - gunicorn=20.1.0
  - h5py=3.6.0
  - ipython=7.29.0
  - jupyter=1.0.0
  - matplotlib=3.1.3
  - numpy=1.19.2
  - numpydoc=1.1.0
  - pandas=1.3.2
  - paramiko=2.7.2
  - pip=20.3.3
  - pytest=6.2.3
  - python=3.7.1
  - pyyaml
  - scipy=1.6.2
  - scp=0.14.1
  - sphinx=4.2.0
  - sqlalchemy=1.4.27
  - twine=3.4.1
  - wtforms=2.3.3
  - pip:
    - asteval==0.9.25
    - awscli
    - bandit==1.7.1
    - batman-package==2.4.8
    - bibtexparser==1.2.0
    - corner==2.2.1
<<<<<<< HEAD
    - flask_wtf==0.14.3
    - hotsoss==0.1.7
=======
    - ddtrace==0.57.0
    - flask_wtf==1.0.0
>>>>>>> eb0d81e6
    - lmfit==1.0.1
    - platon==4.0
    - pysiaf==0.10.0
    - pysynphot==2.0.0
    - PyYAML>=5.4
    - sphinx_astropy==1.6.0
    - svo-filters==0.4.1
    - werkzeug>=2.0
    - git+https://github.com/spacetelescope/jwst_gtvt.git@cd6bc76f66f478eafbcc71834d3e735c73e03ed5
    - git+https://github.com/astropy/astroquery.git@ccc96185beeff86f3a12a31a00a801afcebe1dbe<|MERGE_RESOLUTION|>--- conflicted
+++ resolved
@@ -37,13 +37,9 @@
     - batman-package==2.4.8
     - bibtexparser==1.2.0
     - corner==2.2.1
-<<<<<<< HEAD
-    - flask_wtf==0.14.3
     - hotsoss==0.1.7
-=======
     - ddtrace==0.57.0
     - flask_wtf==1.0.0
->>>>>>> eb0d81e6
     - lmfit==1.0.1
     - platon==4.0
     - pysiaf==0.10.0
