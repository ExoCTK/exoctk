--- conflicted
+++ resolved
@@ -8,15 +8,9 @@
   - cython=0.28.5
   - docopt=0.6.2
   - docutils=0.14
-<<<<<<< HEAD
   - flake8=3.7.7
-  - flask=1.0.2
-  - freetype=2.9.1
-=======
-  - flake8=3.5.0
   - flask=1.1.1
   - gunicorn=19.9.0
->>>>>>> 5c27c4eb
   - h5py=2.8.0
   - ipython=6.5.0
   - matplotlib=3.0.0
